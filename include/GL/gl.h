/*
 * Mesa 3-D graphics library
 * Version:  6.5.1
 *
 * Copyright (C) 1999-2006  Brian Paul   All Rights Reserved.
 *
 * Permission is hereby granted, free of charge, to any person obtaining a
 * copy of this software and associated documentation files (the "Software"),
 * to deal in the Software without restriction, including without limitation
 * the rights to use, copy, modify, merge, publish, distribute, sublicense,
 * and/or sell copies of the Software, and to permit persons to whom the
 * Software is furnished to do so, subject to the following conditions:
 *
 * The above copyright notice and this permission notice shall be included
 * in all copies or substantial portions of the Software.
 *
 * THE SOFTWARE IS PROVIDED "AS IS", WITHOUT WARRANTY OF ANY KIND, EXPRESS
 * OR IMPLIED, INCLUDING BUT NOT LIMITED TO THE WARRANTIES OF MERCHANTABILITY,
 * FITNESS FOR A PARTICULAR PURPOSE AND NONINFRINGEMENT.  IN NO EVENT SHALL
 * BRIAN PAUL BE LIABLE FOR ANY CLAIM, DAMAGES OR OTHER LIABILITY, WHETHER IN
 * AN ACTION OF CONTRACT, TORT OR OTHERWISE, ARISING FROM, OUT OF OR IN
 * CONNECTION WITH THE SOFTWARE OR THE USE OR OTHER DEALINGS IN THE SOFTWARE.
 */


#ifndef __gl_h_
#define __gl_h_

#if defined(USE_MGL_NAMESPACE)
#include "gl_mangle.h"
#endif


/**********************************************************************
 * Begin system-specific stuff. Do not do any of this when building
 * for SciTech SNAP, as this is all done before this header file is
 * included. 
 */
#if !defined(__SCITECH_SNAP__)

#if defined(__BEOS__)
#include <stdlib.h>     /* to get some BeOS-isms */
#endif

#if !defined(OPENSTEP) && (defined(NeXT) || defined(NeXT_PDO))
#define OPENSTEP
#endif

#if defined(_WIN32) && !defined(__WIN32__) && !defined(__CYGWIN__)
#define __WIN32__
#endif

#if !defined(OPENSTEP) && (defined(__WIN32__) && !defined(__CYGWIN__))
#  if (defined(_MSC_VER) || defined(__MINGW32__)) && defined(BUILD_GL32) /* tag specify we're building mesa as a DLL */
#    define GLAPI __declspec(dllexport)
#  elif (defined(_MSC_VER) || defined(__MINGW32__)) && defined(_DLL) /* tag specifying we're building for DLL runtime support */
#    define GLAPI __declspec(dllimport)
#  else /* for use with static link lib build of Win32 edition only */
#    define GLAPI extern
#  endif /* _STATIC_MESA support */
<<<<<<< HEAD
#  define GLAPIENTRY __stdcall
=======
#  if defined(__MINGW32__) && defined(GL_NO_STDCALL) || defined(UNDER_CE)  /* The generated DLLs by MingW with STDCALL are not compatible with the ones done by Microsoft's compilers */
#    define GLAPIENTRY 
#  else
#    define GLAPIENTRY __stdcall
#  endif
>>>>>>> e6887a57
#elif defined(__CYGWIN__) && defined(USE_OPENGL32) /* use native windows opengl32 */
#  define GLAPI extern
#  define GLAPIENTRY __stdcall
#elif defined(__GNUC__) && (__GNUC__ * 100 + __GNUC_MINOR__) >= 303
#  define GLAPI __attribute__((visibility("default")))
#  define GLAPIENTRY
#endif /* WIN32 && !CYGWIN */

#if (defined(__BEOS__) && defined(__POWERPC__)) || defined(__QUICKDRAW__)
#  define PRAGMA_EXPORT_SUPPORTED		1
#endif

/*
 * WINDOWS: Include windows.h here to define APIENTRY.
 * It is also useful when applications include this file by
 * including only glut.h, since glut.h depends on windows.h.
 * Applications needing to include windows.h with parms other
 * than "WIN32_LEAN_AND_MEAN" may include windows.h before
 * glut.h or gl.h.
 */
#if defined(_WIN32) && !defined(APIENTRY) && !defined(__CYGWIN__)
#define WIN32_LEAN_AND_MEAN 1
#include <windows.h>
#endif

#if defined(_WIN32) && !defined(_WINGDI_) && !defined(_WIN32_WCE) \
     && !defined(_GNU_H_WINDOWS32_DEFINES) && !defined(OPENSTEP) \
     && !defined(__CYGWIN__) || defined(__MINGW32__)
#include <GL/mesa_wgl.h>
#endif

#if defined(macintosh) && PRAGMA_IMPORT_SUPPORTED
#pragma import on
#endif

#ifndef GLAPI
#define GLAPI extern
#endif

#ifndef GLAPIENTRY
#define GLAPIENTRY
#endif

#ifndef APIENTRY
#define APIENTRY GLAPIENTRY
#endif

/* "P" suffix to be used for a pointer to a function */
#ifndef APIENTRYP
#define APIENTRYP APIENTRY *
#endif

#ifndef GLAPIENTRYP
#define GLAPIENTRYP GLAPIENTRY *
#endif

#ifdef CENTERLINE_CLPP
#define signed
#endif

#if defined(PRAGMA_EXPORT_SUPPORTED)
#pragma export on
#endif

#endif /* !__SCITECH_SNAP__ */
/*
 * End system-specific stuff.
 **********************************************************************/



#ifdef __cplusplus
extern "C" {
#endif



#define GL_VERSION_1_1   1
#define GL_VERSION_1_2   1
#define GL_VERSION_1_3   1
#define GL_ARB_imaging   1


/*
 * Datatypes
 */
typedef unsigned int	GLenum;
typedef unsigned char	GLboolean;
typedef unsigned int	GLbitfield;
typedef void		GLvoid;
typedef signed char	GLbyte;		/* 1-byte signed */
typedef short		GLshort;	/* 2-byte signed */
typedef int		GLint;		/* 4-byte signed */
typedef unsigned char	GLubyte;	/* 1-byte unsigned */
typedef unsigned short	GLushort;	/* 2-byte unsigned */
typedef unsigned int	GLuint;		/* 4-byte unsigned */
typedef int		GLsizei;	/* 4-byte signed */
typedef float		GLfloat;	/* single precision float */
typedef float		GLclampf;	/* single precision float in [0,1] */
typedef double		GLdouble;	/* double precision float */
typedef double		GLclampd;	/* double precision float in [0,1] */



/*
 * Constants
 */

/* Boolean values */
#define GL_FALSE				0x0
#define GL_TRUE					0x1

/* Data types */
#define GL_BYTE					0x1400
#define GL_UNSIGNED_BYTE			0x1401
#define GL_SHORT				0x1402
#define GL_UNSIGNED_SHORT			0x1403
#define GL_INT					0x1404
#define GL_UNSIGNED_INT				0x1405
#define GL_FLOAT				0x1406
#define GL_2_BYTES				0x1407
#define GL_3_BYTES				0x1408
#define GL_4_BYTES				0x1409
#define GL_DOUBLE				0x140A

/* Primitives */
#define GL_POINTS				0x0000
#define GL_LINES				0x0001
#define GL_LINE_LOOP				0x0002
#define GL_LINE_STRIP				0x0003
#define GL_TRIANGLES				0x0004
#define GL_TRIANGLE_STRIP			0x0005
#define GL_TRIANGLE_FAN				0x0006
#define GL_QUADS				0x0007
#define GL_QUAD_STRIP				0x0008
#define GL_POLYGON				0x0009

/* Vertex Arrays */
#define GL_VERTEX_ARRAY				0x8074
#define GL_NORMAL_ARRAY				0x8075
#define GL_COLOR_ARRAY				0x8076
#define GL_INDEX_ARRAY				0x8077
#define GL_TEXTURE_COORD_ARRAY			0x8078
#define GL_EDGE_FLAG_ARRAY			0x8079
#define GL_VERTEX_ARRAY_SIZE			0x807A
#define GL_VERTEX_ARRAY_TYPE			0x807B
#define GL_VERTEX_ARRAY_STRIDE			0x807C
#define GL_NORMAL_ARRAY_TYPE			0x807E
#define GL_NORMAL_ARRAY_STRIDE			0x807F
#define GL_COLOR_ARRAY_SIZE			0x8081
#define GL_COLOR_ARRAY_TYPE			0x8082
#define GL_COLOR_ARRAY_STRIDE			0x8083
#define GL_INDEX_ARRAY_TYPE			0x8085
#define GL_INDEX_ARRAY_STRIDE			0x8086
#define GL_TEXTURE_COORD_ARRAY_SIZE		0x8088
#define GL_TEXTURE_COORD_ARRAY_TYPE		0x8089
#define GL_TEXTURE_COORD_ARRAY_STRIDE		0x808A
#define GL_EDGE_FLAG_ARRAY_STRIDE		0x808C
#define GL_VERTEX_ARRAY_POINTER			0x808E
#define GL_NORMAL_ARRAY_POINTER			0x808F
#define GL_COLOR_ARRAY_POINTER			0x8090
#define GL_INDEX_ARRAY_POINTER			0x8091
#define GL_TEXTURE_COORD_ARRAY_POINTER		0x8092
#define GL_EDGE_FLAG_ARRAY_POINTER		0x8093
#define GL_V2F					0x2A20
#define GL_V3F					0x2A21
#define GL_C4UB_V2F				0x2A22
#define GL_C4UB_V3F				0x2A23
#define GL_C3F_V3F				0x2A24
#define GL_N3F_V3F				0x2A25
#define GL_C4F_N3F_V3F				0x2A26
#define GL_T2F_V3F				0x2A27
#define GL_T4F_V4F				0x2A28
#define GL_T2F_C4UB_V3F				0x2A29
#define GL_T2F_C3F_V3F				0x2A2A
#define GL_T2F_N3F_V3F				0x2A2B
#define GL_T2F_C4F_N3F_V3F			0x2A2C
#define GL_T4F_C4F_N3F_V4F			0x2A2D

/* Matrix Mode */
#define GL_MATRIX_MODE				0x0BA0
#define GL_MODELVIEW				0x1700
#define GL_PROJECTION				0x1701
#define GL_TEXTURE				0x1702

/* Points */
#define GL_POINT_SMOOTH				0x0B10
#define GL_POINT_SIZE				0x0B11
#define GL_POINT_SIZE_GRANULARITY 		0x0B13
#define GL_POINT_SIZE_RANGE			0x0B12

/* Lines */
#define GL_LINE_SMOOTH				0x0B20
#define GL_LINE_STIPPLE				0x0B24
#define GL_LINE_STIPPLE_PATTERN			0x0B25
#define GL_LINE_STIPPLE_REPEAT			0x0B26
#define GL_LINE_WIDTH				0x0B21
#define GL_LINE_WIDTH_GRANULARITY		0x0B23
#define GL_LINE_WIDTH_RANGE			0x0B22

/* Polygons */
#define GL_POINT				0x1B00
#define GL_LINE					0x1B01
#define GL_FILL					0x1B02
#define GL_CW					0x0900
#define GL_CCW					0x0901
#define GL_FRONT				0x0404
#define GL_BACK					0x0405
#define GL_POLYGON_MODE				0x0B40
#define GL_POLYGON_SMOOTH			0x0B41
#define GL_POLYGON_STIPPLE			0x0B42
#define GL_EDGE_FLAG				0x0B43
#define GL_CULL_FACE				0x0B44
#define GL_CULL_FACE_MODE			0x0B45
#define GL_FRONT_FACE				0x0B46
#define GL_POLYGON_OFFSET_FACTOR		0x8038
#define GL_POLYGON_OFFSET_UNITS			0x2A00
#define GL_POLYGON_OFFSET_POINT			0x2A01
#define GL_POLYGON_OFFSET_LINE			0x2A02
#define GL_POLYGON_OFFSET_FILL			0x8037

/* Display Lists */
#define GL_COMPILE				0x1300
#define GL_COMPILE_AND_EXECUTE			0x1301
#define GL_LIST_BASE				0x0B32
#define GL_LIST_INDEX				0x0B33
#define GL_LIST_MODE				0x0B30

/* Depth buffer */
#define GL_NEVER				0x0200
#define GL_LESS					0x0201
#define GL_EQUAL				0x0202
#define GL_LEQUAL				0x0203
#define GL_GREATER				0x0204
#define GL_NOTEQUAL				0x0205
#define GL_GEQUAL				0x0206
#define GL_ALWAYS				0x0207
#define GL_DEPTH_TEST				0x0B71
#define GL_DEPTH_BITS				0x0D56
#define GL_DEPTH_CLEAR_VALUE			0x0B73
#define GL_DEPTH_FUNC				0x0B74
#define GL_DEPTH_RANGE				0x0B70
#define GL_DEPTH_WRITEMASK			0x0B72
#define GL_DEPTH_COMPONENT			0x1902

/* Lighting */
#define GL_LIGHTING				0x0B50
#define GL_LIGHT0				0x4000
#define GL_LIGHT1				0x4001
#define GL_LIGHT2				0x4002
#define GL_LIGHT3				0x4003
#define GL_LIGHT4				0x4004
#define GL_LIGHT5				0x4005
#define GL_LIGHT6				0x4006
#define GL_LIGHT7				0x4007
#define GL_SPOT_EXPONENT			0x1205
#define GL_SPOT_CUTOFF				0x1206
#define GL_CONSTANT_ATTENUATION			0x1207
#define GL_LINEAR_ATTENUATION			0x1208
#define GL_QUADRATIC_ATTENUATION		0x1209
#define GL_AMBIENT				0x1200
#define GL_DIFFUSE				0x1201
#define GL_SPECULAR				0x1202
#define GL_SHININESS				0x1601
#define GL_EMISSION				0x1600
#define GL_POSITION				0x1203
#define GL_SPOT_DIRECTION			0x1204
#define GL_AMBIENT_AND_DIFFUSE			0x1602
#define GL_COLOR_INDEXES			0x1603
#define GL_LIGHT_MODEL_TWO_SIDE			0x0B52
#define GL_LIGHT_MODEL_LOCAL_VIEWER		0x0B51
#define GL_LIGHT_MODEL_AMBIENT			0x0B53
#define GL_FRONT_AND_BACK			0x0408
#define GL_SHADE_MODEL				0x0B54
#define GL_FLAT					0x1D00
#define GL_SMOOTH				0x1D01
#define GL_COLOR_MATERIAL			0x0B57
#define GL_COLOR_MATERIAL_FACE			0x0B55
#define GL_COLOR_MATERIAL_PARAMETER		0x0B56
#define GL_NORMALIZE				0x0BA1

/* User clipping planes */
#define GL_CLIP_PLANE0				0x3000
#define GL_CLIP_PLANE1				0x3001
#define GL_CLIP_PLANE2				0x3002
#define GL_CLIP_PLANE3				0x3003
#define GL_CLIP_PLANE4				0x3004
#define GL_CLIP_PLANE5				0x3005

/* Accumulation buffer */
#define GL_ACCUM_RED_BITS			0x0D58
#define GL_ACCUM_GREEN_BITS			0x0D59
#define GL_ACCUM_BLUE_BITS			0x0D5A
#define GL_ACCUM_ALPHA_BITS			0x0D5B
#define GL_ACCUM_CLEAR_VALUE			0x0B80
#define GL_ACCUM				0x0100
#define GL_ADD					0x0104
#define GL_LOAD					0x0101
#define GL_MULT					0x0103
#define GL_RETURN				0x0102

/* Alpha testing */
#define GL_ALPHA_TEST				0x0BC0
#define GL_ALPHA_TEST_REF			0x0BC2
#define GL_ALPHA_TEST_FUNC			0x0BC1

/* Blending */
#define GL_BLEND				0x0BE2
#define GL_BLEND_SRC				0x0BE1
#define GL_BLEND_DST				0x0BE0
#define GL_ZERO					0x0
#define GL_ONE					0x1
#define GL_SRC_COLOR				0x0300
#define GL_ONE_MINUS_SRC_COLOR			0x0301
#define GL_SRC_ALPHA				0x0302
#define GL_ONE_MINUS_SRC_ALPHA			0x0303
#define GL_DST_ALPHA				0x0304
#define GL_ONE_MINUS_DST_ALPHA			0x0305
#define GL_DST_COLOR				0x0306
#define GL_ONE_MINUS_DST_COLOR			0x0307
#define GL_SRC_ALPHA_SATURATE			0x0308

/* Render Mode */
#define GL_FEEDBACK				0x1C01
#define GL_RENDER				0x1C00
#define GL_SELECT				0x1C02

/* Feedback */
#define GL_2D					0x0600
#define GL_3D					0x0601
#define GL_3D_COLOR				0x0602
#define GL_3D_COLOR_TEXTURE			0x0603
#define GL_4D_COLOR_TEXTURE			0x0604
#define GL_POINT_TOKEN				0x0701
#define GL_LINE_TOKEN				0x0702
#define GL_LINE_RESET_TOKEN			0x0707
#define GL_POLYGON_TOKEN			0x0703
#define GL_BITMAP_TOKEN				0x0704
#define GL_DRAW_PIXEL_TOKEN			0x0705
#define GL_COPY_PIXEL_TOKEN			0x0706
#define GL_PASS_THROUGH_TOKEN			0x0700
#define GL_FEEDBACK_BUFFER_POINTER		0x0DF0
#define GL_FEEDBACK_BUFFER_SIZE			0x0DF1
#define GL_FEEDBACK_BUFFER_TYPE			0x0DF2

/* Selection */
#define GL_SELECTION_BUFFER_POINTER		0x0DF3
#define GL_SELECTION_BUFFER_SIZE		0x0DF4

/* Fog */
#define GL_FOG					0x0B60
#define GL_FOG_MODE				0x0B65
#define GL_FOG_DENSITY				0x0B62
#define GL_FOG_COLOR				0x0B66
#define GL_FOG_INDEX				0x0B61
#define GL_FOG_START				0x0B63
#define GL_FOG_END				0x0B64
#define GL_LINEAR				0x2601
#define GL_EXP					0x0800
#define GL_EXP2					0x0801

/* Logic Ops */
#define GL_LOGIC_OP				0x0BF1
#define GL_INDEX_LOGIC_OP			0x0BF1
#define GL_COLOR_LOGIC_OP			0x0BF2
#define GL_LOGIC_OP_MODE			0x0BF0
#define GL_CLEAR				0x1500
#define GL_SET					0x150F
#define GL_COPY					0x1503
#define GL_COPY_INVERTED			0x150C
#define GL_NOOP					0x1505
#define GL_INVERT				0x150A
#define GL_AND					0x1501
#define GL_NAND					0x150E
#define GL_OR					0x1507
#define GL_NOR					0x1508
#define GL_XOR					0x1506
#define GL_EQUIV				0x1509
#define GL_AND_REVERSE				0x1502
#define GL_AND_INVERTED				0x1504
#define GL_OR_REVERSE				0x150B
#define GL_OR_INVERTED				0x150D

/* Stencil */
#define GL_STENCIL_BITS				0x0D57
#define GL_STENCIL_TEST				0x0B90
#define GL_STENCIL_CLEAR_VALUE			0x0B91
#define GL_STENCIL_FUNC				0x0B92
#define GL_STENCIL_VALUE_MASK			0x0B93
#define GL_STENCIL_FAIL				0x0B94
#define GL_STENCIL_PASS_DEPTH_FAIL		0x0B95
#define GL_STENCIL_PASS_DEPTH_PASS		0x0B96
#define GL_STENCIL_REF				0x0B97
#define GL_STENCIL_WRITEMASK			0x0B98
#define GL_STENCIL_INDEX			0x1901
#define GL_KEEP					0x1E00
#define GL_REPLACE				0x1E01
#define GL_INCR					0x1E02
#define GL_DECR					0x1E03

/* Buffers, Pixel Drawing/Reading */
#define GL_NONE					0x0
#define GL_LEFT					0x0406
#define GL_RIGHT				0x0407
/*GL_FRONT					0x0404 */
/*GL_BACK					0x0405 */
/*GL_FRONT_AND_BACK				0x0408 */
#define GL_FRONT_LEFT				0x0400
#define GL_FRONT_RIGHT				0x0401
#define GL_BACK_LEFT				0x0402
#define GL_BACK_RIGHT				0x0403
#define GL_AUX0					0x0409
#define GL_AUX1					0x040A
#define GL_AUX2					0x040B
#define GL_AUX3					0x040C
#define GL_COLOR_INDEX				0x1900
#define GL_RED					0x1903
#define GL_GREEN				0x1904
#define GL_BLUE					0x1905
#define GL_ALPHA				0x1906
#define GL_LUMINANCE				0x1909
#define GL_LUMINANCE_ALPHA			0x190A
#define GL_ALPHA_BITS				0x0D55
#define GL_RED_BITS				0x0D52
#define GL_GREEN_BITS				0x0D53
#define GL_BLUE_BITS				0x0D54
#define GL_INDEX_BITS				0x0D51
#define GL_SUBPIXEL_BITS			0x0D50
#define GL_AUX_BUFFERS				0x0C00
#define GL_READ_BUFFER				0x0C02
#define GL_DRAW_BUFFER				0x0C01
#define GL_DOUBLEBUFFER				0x0C32
#define GL_STEREO				0x0C33
#define GL_BITMAP				0x1A00
#define GL_COLOR				0x1800
#define GL_DEPTH				0x1801
#define GL_STENCIL				0x1802
#define GL_DITHER				0x0BD0
#define GL_RGB					0x1907
#define GL_RGBA					0x1908

/* Implementation limits */
#define GL_MAX_LIST_NESTING			0x0B31
#define GL_MAX_EVAL_ORDER			0x0D30
#define GL_MAX_LIGHTS				0x0D31
#define GL_MAX_CLIP_PLANES			0x0D32
#define GL_MAX_TEXTURE_SIZE			0x0D33
#define GL_MAX_PIXEL_MAP_TABLE			0x0D34
#define GL_MAX_ATTRIB_STACK_DEPTH		0x0D35
#define GL_MAX_MODELVIEW_STACK_DEPTH		0x0D36
#define GL_MAX_NAME_STACK_DEPTH			0x0D37
#define GL_MAX_PROJECTION_STACK_DEPTH		0x0D38
#define GL_MAX_TEXTURE_STACK_DEPTH		0x0D39
#define GL_MAX_VIEWPORT_DIMS			0x0D3A
#define GL_MAX_CLIENT_ATTRIB_STACK_DEPTH	0x0D3B

/* Gets */
#define GL_ATTRIB_STACK_DEPTH			0x0BB0
#define GL_CLIENT_ATTRIB_STACK_DEPTH		0x0BB1
#define GL_COLOR_CLEAR_VALUE			0x0C22
#define GL_COLOR_WRITEMASK			0x0C23
#define GL_CURRENT_INDEX			0x0B01
#define GL_CURRENT_COLOR			0x0B00
#define GL_CURRENT_NORMAL			0x0B02
#define GL_CURRENT_RASTER_COLOR			0x0B04
#define GL_CURRENT_RASTER_DISTANCE		0x0B09
#define GL_CURRENT_RASTER_INDEX			0x0B05
#define GL_CURRENT_RASTER_POSITION		0x0B07
#define GL_CURRENT_RASTER_TEXTURE_COORDS	0x0B06
#define GL_CURRENT_RASTER_POSITION_VALID	0x0B08
#define GL_CURRENT_TEXTURE_COORDS		0x0B03
#define GL_INDEX_CLEAR_VALUE			0x0C20
#define GL_INDEX_MODE				0x0C30
#define GL_INDEX_WRITEMASK			0x0C21
#define GL_MODELVIEW_MATRIX			0x0BA6
#define GL_MODELVIEW_STACK_DEPTH		0x0BA3
#define GL_NAME_STACK_DEPTH			0x0D70
#define GL_PROJECTION_MATRIX			0x0BA7
#define GL_PROJECTION_STACK_DEPTH		0x0BA4
#define GL_RENDER_MODE				0x0C40
#define GL_RGBA_MODE				0x0C31
#define GL_TEXTURE_MATRIX			0x0BA8
#define GL_TEXTURE_STACK_DEPTH			0x0BA5
#define GL_VIEWPORT				0x0BA2

/* Evaluators */
#define GL_AUTO_NORMAL				0x0D80
#define GL_MAP1_COLOR_4				0x0D90
#define GL_MAP1_INDEX				0x0D91
#define GL_MAP1_NORMAL				0x0D92
#define GL_MAP1_TEXTURE_COORD_1			0x0D93
#define GL_MAP1_TEXTURE_COORD_2			0x0D94
#define GL_MAP1_TEXTURE_COORD_3			0x0D95
#define GL_MAP1_TEXTURE_COORD_4			0x0D96
#define GL_MAP1_VERTEX_3			0x0D97
#define GL_MAP1_VERTEX_4			0x0D98
#define GL_MAP2_COLOR_4				0x0DB0
#define GL_MAP2_INDEX				0x0DB1
#define GL_MAP2_NORMAL				0x0DB2
#define GL_MAP2_TEXTURE_COORD_1			0x0DB3
#define GL_MAP2_TEXTURE_COORD_2			0x0DB4
#define GL_MAP2_TEXTURE_COORD_3			0x0DB5
#define GL_MAP2_TEXTURE_COORD_4			0x0DB6
#define GL_MAP2_VERTEX_3			0x0DB7
#define GL_MAP2_VERTEX_4			0x0DB8
#define GL_MAP1_GRID_DOMAIN			0x0DD0
#define GL_MAP1_GRID_SEGMENTS			0x0DD1
#define GL_MAP2_GRID_DOMAIN			0x0DD2
#define GL_MAP2_GRID_SEGMENTS			0x0DD3
#define GL_COEFF				0x0A00
#define GL_ORDER				0x0A01
#define GL_DOMAIN				0x0A02

/* Hints */
#define GL_PERSPECTIVE_CORRECTION_HINT		0x0C50
#define GL_POINT_SMOOTH_HINT			0x0C51
#define GL_LINE_SMOOTH_HINT			0x0C52
#define GL_POLYGON_SMOOTH_HINT			0x0C53
#define GL_FOG_HINT				0x0C54
#define GL_DONT_CARE				0x1100
#define GL_FASTEST				0x1101
#define GL_NICEST				0x1102

/* Scissor box */
#define GL_SCISSOR_BOX				0x0C10
#define GL_SCISSOR_TEST				0x0C11

/* Pixel Mode / Transfer */
#define GL_MAP_COLOR				0x0D10
#define GL_MAP_STENCIL				0x0D11
#define GL_INDEX_SHIFT				0x0D12
#define GL_INDEX_OFFSET				0x0D13
#define GL_RED_SCALE				0x0D14
#define GL_RED_BIAS				0x0D15
#define GL_GREEN_SCALE				0x0D18
#define GL_GREEN_BIAS				0x0D19
#define GL_BLUE_SCALE				0x0D1A
#define GL_BLUE_BIAS				0x0D1B
#define GL_ALPHA_SCALE				0x0D1C
#define GL_ALPHA_BIAS				0x0D1D
#define GL_DEPTH_SCALE				0x0D1E
#define GL_DEPTH_BIAS				0x0D1F
#define GL_PIXEL_MAP_S_TO_S_SIZE		0x0CB1
#define GL_PIXEL_MAP_I_TO_I_SIZE		0x0CB0
#define GL_PIXEL_MAP_I_TO_R_SIZE		0x0CB2
#define GL_PIXEL_MAP_I_TO_G_SIZE		0x0CB3
#define GL_PIXEL_MAP_I_TO_B_SIZE		0x0CB4
#define GL_PIXEL_MAP_I_TO_A_SIZE		0x0CB5
#define GL_PIXEL_MAP_R_TO_R_SIZE		0x0CB6
#define GL_PIXEL_MAP_G_TO_G_SIZE		0x0CB7
#define GL_PIXEL_MAP_B_TO_B_SIZE		0x0CB8
#define GL_PIXEL_MAP_A_TO_A_SIZE		0x0CB9
#define GL_PIXEL_MAP_S_TO_S			0x0C71
#define GL_PIXEL_MAP_I_TO_I			0x0C70
#define GL_PIXEL_MAP_I_TO_R			0x0C72
#define GL_PIXEL_MAP_I_TO_G			0x0C73
#define GL_PIXEL_MAP_I_TO_B			0x0C74
#define GL_PIXEL_MAP_I_TO_A			0x0C75
#define GL_PIXEL_MAP_R_TO_R			0x0C76
#define GL_PIXEL_MAP_G_TO_G			0x0C77
#define GL_PIXEL_MAP_B_TO_B			0x0C78
#define GL_PIXEL_MAP_A_TO_A			0x0C79
#define GL_PACK_ALIGNMENT			0x0D05
#define GL_PACK_LSB_FIRST			0x0D01
#define GL_PACK_ROW_LENGTH			0x0D02
#define GL_PACK_SKIP_PIXELS			0x0D04
#define GL_PACK_SKIP_ROWS			0x0D03
#define GL_PACK_SWAP_BYTES			0x0D00
#define GL_UNPACK_ALIGNMENT			0x0CF5
#define GL_UNPACK_LSB_FIRST			0x0CF1
#define GL_UNPACK_ROW_LENGTH			0x0CF2
#define GL_UNPACK_SKIP_PIXELS			0x0CF4
#define GL_UNPACK_SKIP_ROWS			0x0CF3
#define GL_UNPACK_SWAP_BYTES			0x0CF0
#define GL_ZOOM_X				0x0D16
#define GL_ZOOM_Y				0x0D17

/* Texture mapping */
#define GL_TEXTURE_ENV				0x2300
#define GL_TEXTURE_ENV_MODE			0x2200
#define GL_TEXTURE_1D				0x0DE0
#define GL_TEXTURE_2D				0x0DE1
#define GL_TEXTURE_WRAP_S			0x2802
#define GL_TEXTURE_WRAP_T			0x2803
#define GL_TEXTURE_MAG_FILTER			0x2800
#define GL_TEXTURE_MIN_FILTER			0x2801
#define GL_TEXTURE_ENV_COLOR			0x2201
#define GL_TEXTURE_GEN_S			0x0C60
#define GL_TEXTURE_GEN_T			0x0C61
#define GL_TEXTURE_GEN_MODE			0x2500
#define GL_TEXTURE_BORDER_COLOR			0x1004
#define GL_TEXTURE_WIDTH			0x1000
#define GL_TEXTURE_HEIGHT			0x1001
#define GL_TEXTURE_BORDER			0x1005
#define GL_TEXTURE_COMPONENTS			0x1003
#define GL_TEXTURE_RED_SIZE			0x805C
#define GL_TEXTURE_GREEN_SIZE			0x805D
#define GL_TEXTURE_BLUE_SIZE			0x805E
#define GL_TEXTURE_ALPHA_SIZE			0x805F
#define GL_TEXTURE_LUMINANCE_SIZE		0x8060
#define GL_TEXTURE_INTENSITY_SIZE		0x8061
#define GL_NEAREST_MIPMAP_NEAREST		0x2700
#define GL_NEAREST_MIPMAP_LINEAR		0x2702
#define GL_LINEAR_MIPMAP_NEAREST		0x2701
#define GL_LINEAR_MIPMAP_LINEAR			0x2703
#define GL_OBJECT_LINEAR			0x2401
#define GL_OBJECT_PLANE				0x2501
#define GL_EYE_LINEAR				0x2400
#define GL_EYE_PLANE				0x2502
#define GL_SPHERE_MAP				0x2402
#define GL_DECAL				0x2101
#define GL_MODULATE				0x2100
#define GL_NEAREST				0x2600
#define GL_REPEAT				0x2901
#define GL_CLAMP				0x2900
#define GL_S					0x2000
#define GL_T					0x2001
#define GL_R					0x2002
#define GL_Q					0x2003
#define GL_TEXTURE_GEN_R			0x0C62
#define GL_TEXTURE_GEN_Q			0x0C63

/* Utility */
#define GL_VENDOR				0x1F00
#define GL_RENDERER				0x1F01
#define GL_VERSION				0x1F02
#define GL_EXTENSIONS				0x1F03

/* Errors */
#define GL_NO_ERROR 				0x0
#define GL_INVALID_ENUM				0x0500
#define GL_INVALID_VALUE			0x0501
#define GL_INVALID_OPERATION			0x0502
#define GL_STACK_OVERFLOW			0x0503
#define GL_STACK_UNDERFLOW			0x0504
#define GL_OUT_OF_MEMORY			0x0505

/* glPush/PopAttrib bits */
#define GL_CURRENT_BIT				0x00000001
#define GL_POINT_BIT				0x00000002
#define GL_LINE_BIT				0x00000004
#define GL_POLYGON_BIT				0x00000008
#define GL_POLYGON_STIPPLE_BIT			0x00000010
#define GL_PIXEL_MODE_BIT			0x00000020
#define GL_LIGHTING_BIT				0x00000040
#define GL_FOG_BIT				0x00000080
#define GL_DEPTH_BUFFER_BIT			0x00000100
#define GL_ACCUM_BUFFER_BIT			0x00000200
#define GL_STENCIL_BUFFER_BIT			0x00000400
#define GL_VIEWPORT_BIT				0x00000800
#define GL_TRANSFORM_BIT			0x00001000
#define GL_ENABLE_BIT				0x00002000
#define GL_COLOR_BUFFER_BIT			0x00004000
#define GL_HINT_BIT				0x00008000
#define GL_EVAL_BIT				0x00010000
#define GL_LIST_BIT				0x00020000
#define GL_TEXTURE_BIT				0x00040000
#define GL_SCISSOR_BIT				0x00080000
#define GL_ALL_ATTRIB_BITS			0x000FFFFF


/* OpenGL 1.1 */
#define GL_PROXY_TEXTURE_1D			0x8063
#define GL_PROXY_TEXTURE_2D			0x8064
#define GL_TEXTURE_PRIORITY			0x8066
#define GL_TEXTURE_RESIDENT			0x8067
#define GL_TEXTURE_BINDING_1D			0x8068
#define GL_TEXTURE_BINDING_2D			0x8069
#define GL_TEXTURE_INTERNAL_FORMAT		0x1003
#define GL_ALPHA4				0x803B
#define GL_ALPHA8				0x803C
#define GL_ALPHA12				0x803D
#define GL_ALPHA16				0x803E
#define GL_LUMINANCE4				0x803F
#define GL_LUMINANCE8				0x8040
#define GL_LUMINANCE12				0x8041
#define GL_LUMINANCE16				0x8042
#define GL_LUMINANCE4_ALPHA4			0x8043
#define GL_LUMINANCE6_ALPHA2			0x8044
#define GL_LUMINANCE8_ALPHA8			0x8045
#define GL_LUMINANCE12_ALPHA4			0x8046
#define GL_LUMINANCE12_ALPHA12			0x8047
#define GL_LUMINANCE16_ALPHA16			0x8048
#define GL_INTENSITY				0x8049
#define GL_INTENSITY4				0x804A
#define GL_INTENSITY8				0x804B
#define GL_INTENSITY12				0x804C
#define GL_INTENSITY16				0x804D
#define GL_R3_G3_B2				0x2A10
#define GL_RGB4					0x804F
#define GL_RGB5					0x8050
#define GL_RGB8					0x8051
#define GL_RGB10				0x8052
#define GL_RGB12				0x8053
#define GL_RGB16				0x8054
#define GL_RGBA2				0x8055
#define GL_RGBA4				0x8056
#define GL_RGB5_A1				0x8057
#define GL_RGBA8				0x8058
#define GL_RGB10_A2				0x8059
#define GL_RGBA12				0x805A
#define GL_RGBA16				0x805B
#define GL_CLIENT_PIXEL_STORE_BIT		0x00000001
#define GL_CLIENT_VERTEX_ARRAY_BIT		0x00000002
#define GL_ALL_CLIENT_ATTRIB_BITS 		0xFFFFFFFF
#define GL_CLIENT_ALL_ATTRIB_BITS 		0xFFFFFFFF



/*
 * Miscellaneous
 */

GLAPI void GLAPIENTRY glClearIndex( GLfloat c );

GLAPI void GLAPIENTRY glClearColor( GLclampf red, GLclampf green, GLclampf blue, GLclampf alpha );

GLAPI void GLAPIENTRY glClear( GLbitfield mask );

GLAPI void GLAPIENTRY glIndexMask( GLuint mask );

GLAPI void GLAPIENTRY glColorMask( GLboolean red, GLboolean green, GLboolean blue, GLboolean alpha );

GLAPI void GLAPIENTRY glAlphaFunc( GLenum func, GLclampf ref );

GLAPI void GLAPIENTRY glBlendFunc( GLenum sfactor, GLenum dfactor );

GLAPI void GLAPIENTRY glLogicOp( GLenum opcode );

GLAPI void GLAPIENTRY glCullFace( GLenum mode );

GLAPI void GLAPIENTRY glFrontFace( GLenum mode );

GLAPI void GLAPIENTRY glPointSize( GLfloat size );

GLAPI void GLAPIENTRY glLineWidth( GLfloat width );

GLAPI void GLAPIENTRY glLineStipple( GLint factor, GLushort pattern );

GLAPI void GLAPIENTRY glPolygonMode( GLenum face, GLenum mode );

GLAPI void GLAPIENTRY glPolygonOffset( GLfloat factor, GLfloat units );

GLAPI void GLAPIENTRY glPolygonStipple( const GLubyte *mask );

GLAPI void GLAPIENTRY glGetPolygonStipple( GLubyte *mask );

GLAPI void GLAPIENTRY glEdgeFlag( GLboolean flag );

GLAPI void GLAPIENTRY glEdgeFlagv( const GLboolean *flag );

GLAPI void GLAPIENTRY glScissor( GLint x, GLint y, GLsizei width, GLsizei height);

GLAPI void GLAPIENTRY glClipPlane( GLenum plane, const GLdouble *equation );

GLAPI void GLAPIENTRY glGetClipPlane( GLenum plane, GLdouble *equation );

GLAPI void GLAPIENTRY glDrawBuffer( GLenum mode );

GLAPI void GLAPIENTRY glReadBuffer( GLenum mode );

GLAPI void GLAPIENTRY glEnable( GLenum cap );

GLAPI void GLAPIENTRY glDisable( GLenum cap );

GLAPI GLboolean GLAPIENTRY glIsEnabled( GLenum cap );


GLAPI void GLAPIENTRY glEnableClientState( GLenum cap );  /* 1.1 */

GLAPI void GLAPIENTRY glDisableClientState( GLenum cap );  /* 1.1 */


GLAPI void GLAPIENTRY glGetBooleanv( GLenum pname, GLboolean *params );

GLAPI void GLAPIENTRY glGetDoublev( GLenum pname, GLdouble *params );

GLAPI void GLAPIENTRY glGetFloatv( GLenum pname, GLfloat *params );

GLAPI void GLAPIENTRY glGetIntegerv( GLenum pname, GLint *params );


GLAPI void GLAPIENTRY glPushAttrib( GLbitfield mask );

GLAPI void GLAPIENTRY glPopAttrib( void );


GLAPI void GLAPIENTRY glPushClientAttrib( GLbitfield mask );  /* 1.1 */

GLAPI void GLAPIENTRY glPopClientAttrib( void );  /* 1.1 */


GLAPI GLint GLAPIENTRY glRenderMode( GLenum mode );

GLAPI GLenum GLAPIENTRY glGetError( void );

GLAPI const GLubyte * GLAPIENTRY glGetString( GLenum name );

GLAPI void GLAPIENTRY glFinish( void );

GLAPI void GLAPIENTRY glFlush( void );

GLAPI void GLAPIENTRY glHint( GLenum target, GLenum mode );


/*
 * Depth Buffer
 */

GLAPI void GLAPIENTRY glClearDepth( GLclampd depth );

GLAPI void GLAPIENTRY glDepthFunc( GLenum func );

GLAPI void GLAPIENTRY glDepthMask( GLboolean flag );

GLAPI void GLAPIENTRY glDepthRange( GLclampd near_val, GLclampd far_val );


/*
 * Accumulation Buffer
 */

GLAPI void GLAPIENTRY glClearAccum( GLfloat red, GLfloat green, GLfloat blue, GLfloat alpha );

GLAPI void GLAPIENTRY glAccum( GLenum op, GLfloat value );


/*
 * Transformation
 */

GLAPI void GLAPIENTRY glMatrixMode( GLenum mode );

GLAPI void GLAPIENTRY glOrtho( GLdouble left, GLdouble right,
                                 GLdouble bottom, GLdouble top,
                                 GLdouble near_val, GLdouble far_val );

GLAPI void GLAPIENTRY glFrustum( GLdouble left, GLdouble right,
                                   GLdouble bottom, GLdouble top,
                                   GLdouble near_val, GLdouble far_val );

GLAPI void GLAPIENTRY glViewport( GLint x, GLint y,
                                    GLsizei width, GLsizei height );

GLAPI void GLAPIENTRY glPushMatrix( void );

GLAPI void GLAPIENTRY glPopMatrix( void );

GLAPI void GLAPIENTRY glLoadIdentity( void );

GLAPI void GLAPIENTRY glLoadMatrixd( const GLdouble *m );
GLAPI void GLAPIENTRY glLoadMatrixf( const GLfloat *m );

GLAPI void GLAPIENTRY glMultMatrixd( const GLdouble *m );
GLAPI void GLAPIENTRY glMultMatrixf( const GLfloat *m );

GLAPI void GLAPIENTRY glRotated( GLdouble angle,
                                   GLdouble x, GLdouble y, GLdouble z );
GLAPI void GLAPIENTRY glRotatef( GLfloat angle,
                                   GLfloat x, GLfloat y, GLfloat z );

GLAPI void GLAPIENTRY glScaled( GLdouble x, GLdouble y, GLdouble z );
GLAPI void GLAPIENTRY glScalef( GLfloat x, GLfloat y, GLfloat z );

GLAPI void GLAPIENTRY glTranslated( GLdouble x, GLdouble y, GLdouble z );
GLAPI void GLAPIENTRY glTranslatef( GLfloat x, GLfloat y, GLfloat z );


/*
 * Display Lists
 */

GLAPI GLboolean GLAPIENTRY glIsList( GLuint list );

GLAPI void GLAPIENTRY glDeleteLists( GLuint list, GLsizei range );

GLAPI GLuint GLAPIENTRY glGenLists( GLsizei range );

GLAPI void GLAPIENTRY glNewList( GLuint list, GLenum mode );

GLAPI void GLAPIENTRY glEndList( void );

GLAPI void GLAPIENTRY glCallList( GLuint list );

GLAPI void GLAPIENTRY glCallLists( GLsizei n, GLenum type,
                                     const GLvoid *lists );

GLAPI void GLAPIENTRY glListBase( GLuint base );


/*
 * Drawing Functions
 */

GLAPI void GLAPIENTRY glBegin( GLenum mode );

GLAPI void GLAPIENTRY glEnd( void );


GLAPI void GLAPIENTRY glVertex2d( GLdouble x, GLdouble y );
GLAPI void GLAPIENTRY glVertex2f( GLfloat x, GLfloat y );
GLAPI void GLAPIENTRY glVertex2i( GLint x, GLint y );
GLAPI void GLAPIENTRY glVertex2s( GLshort x, GLshort y );

GLAPI void GLAPIENTRY glVertex3d( GLdouble x, GLdouble y, GLdouble z );
GLAPI void GLAPIENTRY glVertex3f( GLfloat x, GLfloat y, GLfloat z );
GLAPI void GLAPIENTRY glVertex3i( GLint x, GLint y, GLint z );
GLAPI void GLAPIENTRY glVertex3s( GLshort x, GLshort y, GLshort z );

GLAPI void GLAPIENTRY glVertex4d( GLdouble x, GLdouble y, GLdouble z, GLdouble w );
GLAPI void GLAPIENTRY glVertex4f( GLfloat x, GLfloat y, GLfloat z, GLfloat w );
GLAPI void GLAPIENTRY glVertex4i( GLint x, GLint y, GLint z, GLint w );
GLAPI void GLAPIENTRY glVertex4s( GLshort x, GLshort y, GLshort z, GLshort w );

GLAPI void GLAPIENTRY glVertex2dv( const GLdouble *v );
GLAPI void GLAPIENTRY glVertex2fv( const GLfloat *v );
GLAPI void GLAPIENTRY glVertex2iv( const GLint *v );
GLAPI void GLAPIENTRY glVertex2sv( const GLshort *v );

GLAPI void GLAPIENTRY glVertex3dv( const GLdouble *v );
GLAPI void GLAPIENTRY glVertex3fv( const GLfloat *v );
GLAPI void GLAPIENTRY glVertex3iv( const GLint *v );
GLAPI void GLAPIENTRY glVertex3sv( const GLshort *v );

GLAPI void GLAPIENTRY glVertex4dv( const GLdouble *v );
GLAPI void GLAPIENTRY glVertex4fv( const GLfloat *v );
GLAPI void GLAPIENTRY glVertex4iv( const GLint *v );
GLAPI void GLAPIENTRY glVertex4sv( const GLshort *v );


GLAPI void GLAPIENTRY glNormal3b( GLbyte nx, GLbyte ny, GLbyte nz );
GLAPI void GLAPIENTRY glNormal3d( GLdouble nx, GLdouble ny, GLdouble nz );
GLAPI void GLAPIENTRY glNormal3f( GLfloat nx, GLfloat ny, GLfloat nz );
GLAPI void GLAPIENTRY glNormal3i( GLint nx, GLint ny, GLint nz );
GLAPI void GLAPIENTRY glNormal3s( GLshort nx, GLshort ny, GLshort nz );

GLAPI void GLAPIENTRY glNormal3bv( const GLbyte *v );
GLAPI void GLAPIENTRY glNormal3dv( const GLdouble *v );
GLAPI void GLAPIENTRY glNormal3fv( const GLfloat *v );
GLAPI void GLAPIENTRY glNormal3iv( const GLint *v );
GLAPI void GLAPIENTRY glNormal3sv( const GLshort *v );


GLAPI void GLAPIENTRY glIndexd( GLdouble c );
GLAPI void GLAPIENTRY glIndexf( GLfloat c );
GLAPI void GLAPIENTRY glIndexi( GLint c );
GLAPI void GLAPIENTRY glIndexs( GLshort c );
GLAPI void GLAPIENTRY glIndexub( GLubyte c );  /* 1.1 */

GLAPI void GLAPIENTRY glIndexdv( const GLdouble *c );
GLAPI void GLAPIENTRY glIndexfv( const GLfloat *c );
GLAPI void GLAPIENTRY glIndexiv( const GLint *c );
GLAPI void GLAPIENTRY glIndexsv( const GLshort *c );
GLAPI void GLAPIENTRY glIndexubv( const GLubyte *c );  /* 1.1 */

GLAPI void GLAPIENTRY glColor3b( GLbyte red, GLbyte green, GLbyte blue );
GLAPI void GLAPIENTRY glColor3d( GLdouble red, GLdouble green, GLdouble blue );
GLAPI void GLAPIENTRY glColor3f( GLfloat red, GLfloat green, GLfloat blue );
GLAPI void GLAPIENTRY glColor3i( GLint red, GLint green, GLint blue );
GLAPI void GLAPIENTRY glColor3s( GLshort red, GLshort green, GLshort blue );
GLAPI void GLAPIENTRY glColor3ub( GLubyte red, GLubyte green, GLubyte blue );
GLAPI void GLAPIENTRY glColor3ui( GLuint red, GLuint green, GLuint blue );
GLAPI void GLAPIENTRY glColor3us( GLushort red, GLushort green, GLushort blue );

GLAPI void GLAPIENTRY glColor4b( GLbyte red, GLbyte green,
                                   GLbyte blue, GLbyte alpha );
GLAPI void GLAPIENTRY glColor4d( GLdouble red, GLdouble green,
                                   GLdouble blue, GLdouble alpha );
GLAPI void GLAPIENTRY glColor4f( GLfloat red, GLfloat green,
                                   GLfloat blue, GLfloat alpha );
GLAPI void GLAPIENTRY glColor4i( GLint red, GLint green,
                                   GLint blue, GLint alpha );
GLAPI void GLAPIENTRY glColor4s( GLshort red, GLshort green,
                                   GLshort blue, GLshort alpha );
GLAPI void GLAPIENTRY glColor4ub( GLubyte red, GLubyte green,
                                    GLubyte blue, GLubyte alpha );
GLAPI void GLAPIENTRY glColor4ui( GLuint red, GLuint green,
                                    GLuint blue, GLuint alpha );
GLAPI void GLAPIENTRY glColor4us( GLushort red, GLushort green,
                                    GLushort blue, GLushort alpha );


GLAPI void GLAPIENTRY glColor3bv( const GLbyte *v );
GLAPI void GLAPIENTRY glColor3dv( const GLdouble *v );
GLAPI void GLAPIENTRY glColor3fv( const GLfloat *v );
GLAPI void GLAPIENTRY glColor3iv( const GLint *v );
GLAPI void GLAPIENTRY glColor3sv( const GLshort *v );
GLAPI void GLAPIENTRY glColor3ubv( const GLubyte *v );
GLAPI void GLAPIENTRY glColor3uiv( const GLuint *v );
GLAPI void GLAPIENTRY glColor3usv( const GLushort *v );

GLAPI void GLAPIENTRY glColor4bv( const GLbyte *v );
GLAPI void GLAPIENTRY glColor4dv( const GLdouble *v );
GLAPI void GLAPIENTRY glColor4fv( const GLfloat *v );
GLAPI void GLAPIENTRY glColor4iv( const GLint *v );
GLAPI void GLAPIENTRY glColor4sv( const GLshort *v );
GLAPI void GLAPIENTRY glColor4ubv( const GLubyte *v );
GLAPI void GLAPIENTRY glColor4uiv( const GLuint *v );
GLAPI void GLAPIENTRY glColor4usv( const GLushort *v );


GLAPI void GLAPIENTRY glTexCoord1d( GLdouble s );
GLAPI void GLAPIENTRY glTexCoord1f( GLfloat s );
GLAPI void GLAPIENTRY glTexCoord1i( GLint s );
GLAPI void GLAPIENTRY glTexCoord1s( GLshort s );

GLAPI void GLAPIENTRY glTexCoord2d( GLdouble s, GLdouble t );
GLAPI void GLAPIENTRY glTexCoord2f( GLfloat s, GLfloat t );
GLAPI void GLAPIENTRY glTexCoord2i( GLint s, GLint t );
GLAPI void GLAPIENTRY glTexCoord2s( GLshort s, GLshort t );

GLAPI void GLAPIENTRY glTexCoord3d( GLdouble s, GLdouble t, GLdouble r );
GLAPI void GLAPIENTRY glTexCoord3f( GLfloat s, GLfloat t, GLfloat r );
GLAPI void GLAPIENTRY glTexCoord3i( GLint s, GLint t, GLint r );
GLAPI void GLAPIENTRY glTexCoord3s( GLshort s, GLshort t, GLshort r );

GLAPI void GLAPIENTRY glTexCoord4d( GLdouble s, GLdouble t, GLdouble r, GLdouble q );
GLAPI void GLAPIENTRY glTexCoord4f( GLfloat s, GLfloat t, GLfloat r, GLfloat q );
GLAPI void GLAPIENTRY glTexCoord4i( GLint s, GLint t, GLint r, GLint q );
GLAPI void GLAPIENTRY glTexCoord4s( GLshort s, GLshort t, GLshort r, GLshort q );

GLAPI void GLAPIENTRY glTexCoord1dv( const GLdouble *v );
GLAPI void GLAPIENTRY glTexCoord1fv( const GLfloat *v );
GLAPI void GLAPIENTRY glTexCoord1iv( const GLint *v );
GLAPI void GLAPIENTRY glTexCoord1sv( const GLshort *v );

GLAPI void GLAPIENTRY glTexCoord2dv( const GLdouble *v );
GLAPI void GLAPIENTRY glTexCoord2fv( const GLfloat *v );
GLAPI void GLAPIENTRY glTexCoord2iv( const GLint *v );
GLAPI void GLAPIENTRY glTexCoord2sv( const GLshort *v );

GLAPI void GLAPIENTRY glTexCoord3dv( const GLdouble *v );
GLAPI void GLAPIENTRY glTexCoord3fv( const GLfloat *v );
GLAPI void GLAPIENTRY glTexCoord3iv( const GLint *v );
GLAPI void GLAPIENTRY glTexCoord3sv( const GLshort *v );

GLAPI void GLAPIENTRY glTexCoord4dv( const GLdouble *v );
GLAPI void GLAPIENTRY glTexCoord4fv( const GLfloat *v );
GLAPI void GLAPIENTRY glTexCoord4iv( const GLint *v );
GLAPI void GLAPIENTRY glTexCoord4sv( const GLshort *v );


GLAPI void GLAPIENTRY glRasterPos2d( GLdouble x, GLdouble y );
GLAPI void GLAPIENTRY glRasterPos2f( GLfloat x, GLfloat y );
GLAPI void GLAPIENTRY glRasterPos2i( GLint x, GLint y );
GLAPI void GLAPIENTRY glRasterPos2s( GLshort x, GLshort y );

GLAPI void GLAPIENTRY glRasterPos3d( GLdouble x, GLdouble y, GLdouble z );
GLAPI void GLAPIENTRY glRasterPos3f( GLfloat x, GLfloat y, GLfloat z );
GLAPI void GLAPIENTRY glRasterPos3i( GLint x, GLint y, GLint z );
GLAPI void GLAPIENTRY glRasterPos3s( GLshort x, GLshort y, GLshort z );

GLAPI void GLAPIENTRY glRasterPos4d( GLdouble x, GLdouble y, GLdouble z, GLdouble w );
GLAPI void GLAPIENTRY glRasterPos4f( GLfloat x, GLfloat y, GLfloat z, GLfloat w );
GLAPI void GLAPIENTRY glRasterPos4i( GLint x, GLint y, GLint z, GLint w );
GLAPI void GLAPIENTRY glRasterPos4s( GLshort x, GLshort y, GLshort z, GLshort w );

GLAPI void GLAPIENTRY glRasterPos2dv( const GLdouble *v );
GLAPI void GLAPIENTRY glRasterPos2fv( const GLfloat *v );
GLAPI void GLAPIENTRY glRasterPos2iv( const GLint *v );
GLAPI void GLAPIENTRY glRasterPos2sv( const GLshort *v );

GLAPI void GLAPIENTRY glRasterPos3dv( const GLdouble *v );
GLAPI void GLAPIENTRY glRasterPos3fv( const GLfloat *v );
GLAPI void GLAPIENTRY glRasterPos3iv( const GLint *v );
GLAPI void GLAPIENTRY glRasterPos3sv( const GLshort *v );

GLAPI void GLAPIENTRY glRasterPos4dv( const GLdouble *v );
GLAPI void GLAPIENTRY glRasterPos4fv( const GLfloat *v );
GLAPI void GLAPIENTRY glRasterPos4iv( const GLint *v );
GLAPI void GLAPIENTRY glRasterPos4sv( const GLshort *v );


GLAPI void GLAPIENTRY glRectd( GLdouble x1, GLdouble y1, GLdouble x2, GLdouble y2 );
GLAPI void GLAPIENTRY glRectf( GLfloat x1, GLfloat y1, GLfloat x2, GLfloat y2 );
GLAPI void GLAPIENTRY glRecti( GLint x1, GLint y1, GLint x2, GLint y2 );
GLAPI void GLAPIENTRY glRects( GLshort x1, GLshort y1, GLshort x2, GLshort y2 );


GLAPI void GLAPIENTRY glRectdv( const GLdouble *v1, const GLdouble *v2 );
GLAPI void GLAPIENTRY glRectfv( const GLfloat *v1, const GLfloat *v2 );
GLAPI void GLAPIENTRY glRectiv( const GLint *v1, const GLint *v2 );
GLAPI void GLAPIENTRY glRectsv( const GLshort *v1, const GLshort *v2 );


/*
 * Vertex Arrays  (1.1)
 */

GLAPI void GLAPIENTRY glVertexPointer( GLint size, GLenum type,
                                       GLsizei stride, const GLvoid *ptr );

GLAPI void GLAPIENTRY glNormalPointer( GLenum type, GLsizei stride,
                                       const GLvoid *ptr );

GLAPI void GLAPIENTRY glColorPointer( GLint size, GLenum type,
                                      GLsizei stride, const GLvoid *ptr );

GLAPI void GLAPIENTRY glIndexPointer( GLenum type, GLsizei stride,
                                      const GLvoid *ptr );

GLAPI void GLAPIENTRY glTexCoordPointer( GLint size, GLenum type,
                                         GLsizei stride, const GLvoid *ptr );

GLAPI void GLAPIENTRY glEdgeFlagPointer( GLsizei stride, const GLvoid *ptr );

GLAPI void GLAPIENTRY glGetPointerv( GLenum pname, GLvoid **params );

GLAPI void GLAPIENTRY glArrayElement( GLint i );

GLAPI void GLAPIENTRY glDrawArrays( GLenum mode, GLint first, GLsizei count );

GLAPI void GLAPIENTRY glDrawElements( GLenum mode, GLsizei count,
                                      GLenum type, const GLvoid *indices );

GLAPI void GLAPIENTRY glInterleavedArrays( GLenum format, GLsizei stride,
                                           const GLvoid *pointer );

/*
 * Lighting
 */

GLAPI void GLAPIENTRY glShadeModel( GLenum mode );

GLAPI void GLAPIENTRY glLightf( GLenum light, GLenum pname, GLfloat param );
GLAPI void GLAPIENTRY glLighti( GLenum light, GLenum pname, GLint param );
GLAPI void GLAPIENTRY glLightfv( GLenum light, GLenum pname,
                                 const GLfloat *params );
GLAPI void GLAPIENTRY glLightiv( GLenum light, GLenum pname,
                                 const GLint *params );

GLAPI void GLAPIENTRY glGetLightfv( GLenum light, GLenum pname,
                                    GLfloat *params );
GLAPI void GLAPIENTRY glGetLightiv( GLenum light, GLenum pname,
                                    GLint *params );

GLAPI void GLAPIENTRY glLightModelf( GLenum pname, GLfloat param );
GLAPI void GLAPIENTRY glLightModeli( GLenum pname, GLint param );
GLAPI void GLAPIENTRY glLightModelfv( GLenum pname, const GLfloat *params );
GLAPI void GLAPIENTRY glLightModeliv( GLenum pname, const GLint *params );

GLAPI void GLAPIENTRY glMaterialf( GLenum face, GLenum pname, GLfloat param );
GLAPI void GLAPIENTRY glMateriali( GLenum face, GLenum pname, GLint param );
GLAPI void GLAPIENTRY glMaterialfv( GLenum face, GLenum pname, const GLfloat *params );
GLAPI void GLAPIENTRY glMaterialiv( GLenum face, GLenum pname, const GLint *params );

GLAPI void GLAPIENTRY glGetMaterialfv( GLenum face, GLenum pname, GLfloat *params );
GLAPI void GLAPIENTRY glGetMaterialiv( GLenum face, GLenum pname, GLint *params );

GLAPI void GLAPIENTRY glColorMaterial( GLenum face, GLenum mode );


/*
 * Raster functions
 */

GLAPI void GLAPIENTRY glPixelZoom( GLfloat xfactor, GLfloat yfactor );

GLAPI void GLAPIENTRY glPixelStoref( GLenum pname, GLfloat param );
GLAPI void GLAPIENTRY glPixelStorei( GLenum pname, GLint param );

GLAPI void GLAPIENTRY glPixelTransferf( GLenum pname, GLfloat param );
GLAPI void GLAPIENTRY glPixelTransferi( GLenum pname, GLint param );

GLAPI void GLAPIENTRY glPixelMapfv( GLenum map, GLsizei mapsize,
                                    const GLfloat *values );
GLAPI void GLAPIENTRY glPixelMapuiv( GLenum map, GLsizei mapsize,
                                     const GLuint *values );
GLAPI void GLAPIENTRY glPixelMapusv( GLenum map, GLsizei mapsize,
                                     const GLushort *values );

GLAPI void GLAPIENTRY glGetPixelMapfv( GLenum map, GLfloat *values );
GLAPI void GLAPIENTRY glGetPixelMapuiv( GLenum map, GLuint *values );
GLAPI void GLAPIENTRY glGetPixelMapusv( GLenum map, GLushort *values );

GLAPI void GLAPIENTRY glBitmap( GLsizei width, GLsizei height,
                                GLfloat xorig, GLfloat yorig,
                                GLfloat xmove, GLfloat ymove,
                                const GLubyte *bitmap );

GLAPI void GLAPIENTRY glReadPixels( GLint x, GLint y,
                                    GLsizei width, GLsizei height,
                                    GLenum format, GLenum type,
                                    GLvoid *pixels );

GLAPI void GLAPIENTRY glDrawPixels( GLsizei width, GLsizei height,
                                    GLenum format, GLenum type,
                                    const GLvoid *pixels );

GLAPI void GLAPIENTRY glCopyPixels( GLint x, GLint y,
                                    GLsizei width, GLsizei height,
                                    GLenum type );

/*
 * Stenciling
 */

GLAPI void GLAPIENTRY glStencilFunc( GLenum func, GLint ref, GLuint mask );

GLAPI void GLAPIENTRY glStencilMask( GLuint mask );

GLAPI void GLAPIENTRY glStencilOp( GLenum fail, GLenum zfail, GLenum zpass );

GLAPI void GLAPIENTRY glClearStencil( GLint s );



/*
 * Texture mapping
 */

GLAPI void GLAPIENTRY glTexGend( GLenum coord, GLenum pname, GLdouble param );
GLAPI void GLAPIENTRY glTexGenf( GLenum coord, GLenum pname, GLfloat param );
GLAPI void GLAPIENTRY glTexGeni( GLenum coord, GLenum pname, GLint param );

GLAPI void GLAPIENTRY glTexGendv( GLenum coord, GLenum pname, const GLdouble *params );
GLAPI void GLAPIENTRY glTexGenfv( GLenum coord, GLenum pname, const GLfloat *params );
GLAPI void GLAPIENTRY glTexGeniv( GLenum coord, GLenum pname, const GLint *params );

GLAPI void GLAPIENTRY glGetTexGendv( GLenum coord, GLenum pname, GLdouble *params );
GLAPI void GLAPIENTRY glGetTexGenfv( GLenum coord, GLenum pname, GLfloat *params );
GLAPI void GLAPIENTRY glGetTexGeniv( GLenum coord, GLenum pname, GLint *params );


GLAPI void GLAPIENTRY glTexEnvf( GLenum target, GLenum pname, GLfloat param );
GLAPI void GLAPIENTRY glTexEnvi( GLenum target, GLenum pname, GLint param );

GLAPI void GLAPIENTRY glTexEnvfv( GLenum target, GLenum pname, const GLfloat *params );
GLAPI void GLAPIENTRY glTexEnviv( GLenum target, GLenum pname, const GLint *params );

GLAPI void GLAPIENTRY glGetTexEnvfv( GLenum target, GLenum pname, GLfloat *params );
GLAPI void GLAPIENTRY glGetTexEnviv( GLenum target, GLenum pname, GLint *params );


GLAPI void GLAPIENTRY glTexParameterf( GLenum target, GLenum pname, GLfloat param );
GLAPI void GLAPIENTRY glTexParameteri( GLenum target, GLenum pname, GLint param );

GLAPI void GLAPIENTRY glTexParameterfv( GLenum target, GLenum pname,
                                          const GLfloat *params );
GLAPI void GLAPIENTRY glTexParameteriv( GLenum target, GLenum pname,
                                          const GLint *params );

GLAPI void GLAPIENTRY glGetTexParameterfv( GLenum target,
                                           GLenum pname, GLfloat *params);
GLAPI void GLAPIENTRY glGetTexParameteriv( GLenum target,
                                           GLenum pname, GLint *params );

GLAPI void GLAPIENTRY glGetTexLevelParameterfv( GLenum target, GLint level,
                                                GLenum pname, GLfloat *params );
GLAPI void GLAPIENTRY glGetTexLevelParameteriv( GLenum target, GLint level,
                                                GLenum pname, GLint *params );


GLAPI void GLAPIENTRY glTexImage1D( GLenum target, GLint level,
                                    GLint internalFormat,
                                    GLsizei width, GLint border,
                                    GLenum format, GLenum type,
                                    const GLvoid *pixels );

GLAPI void GLAPIENTRY glTexImage2D( GLenum target, GLint level,
                                    GLint internalFormat,
                                    GLsizei width, GLsizei height,
                                    GLint border, GLenum format, GLenum type,
                                    const GLvoid *pixels );

GLAPI void GLAPIENTRY glGetTexImage( GLenum target, GLint level,
                                     GLenum format, GLenum type,
                                     GLvoid *pixels );


/* 1.1 functions */

GLAPI void GLAPIENTRY glGenTextures( GLsizei n, GLuint *textures );

GLAPI void GLAPIENTRY glDeleteTextures( GLsizei n, const GLuint *textures);

GLAPI void GLAPIENTRY glBindTexture( GLenum target, GLuint texture );

GLAPI void GLAPIENTRY glPrioritizeTextures( GLsizei n,
                                            const GLuint *textures,
                                            const GLclampf *priorities );

GLAPI GLboolean GLAPIENTRY glAreTexturesResident( GLsizei n,
                                                  const GLuint *textures,
                                                  GLboolean *residences );

GLAPI GLboolean GLAPIENTRY glIsTexture( GLuint texture );


GLAPI void GLAPIENTRY glTexSubImage1D( GLenum target, GLint level,
                                       GLint xoffset,
                                       GLsizei width, GLenum format,
                                       GLenum type, const GLvoid *pixels );


GLAPI void GLAPIENTRY glTexSubImage2D( GLenum target, GLint level,
                                       GLint xoffset, GLint yoffset,
                                       GLsizei width, GLsizei height,
                                       GLenum format, GLenum type,
                                       const GLvoid *pixels );


GLAPI void GLAPIENTRY glCopyTexImage1D( GLenum target, GLint level,
                                        GLenum internalformat,
                                        GLint x, GLint y,
                                        GLsizei width, GLint border );


GLAPI void GLAPIENTRY glCopyTexImage2D( GLenum target, GLint level,
                                        GLenum internalformat,
                                        GLint x, GLint y,
                                        GLsizei width, GLsizei height,
                                        GLint border );


GLAPI void GLAPIENTRY glCopyTexSubImage1D( GLenum target, GLint level,
                                           GLint xoffset, GLint x, GLint y,
                                           GLsizei width );


GLAPI void GLAPIENTRY glCopyTexSubImage2D( GLenum target, GLint level,
                                           GLint xoffset, GLint yoffset,
                                           GLint x, GLint y,
                                           GLsizei width, GLsizei height );


/*
 * Evaluators
 */

GLAPI void GLAPIENTRY glMap1d( GLenum target, GLdouble u1, GLdouble u2,
                               GLint stride,
                               GLint order, const GLdouble *points );
GLAPI void GLAPIENTRY glMap1f( GLenum target, GLfloat u1, GLfloat u2,
                               GLint stride,
                               GLint order, const GLfloat *points );

GLAPI void GLAPIENTRY glMap2d( GLenum target,
		     GLdouble u1, GLdouble u2, GLint ustride, GLint uorder,
		     GLdouble v1, GLdouble v2, GLint vstride, GLint vorder,
		     const GLdouble *points );
GLAPI void GLAPIENTRY glMap2f( GLenum target,
		     GLfloat u1, GLfloat u2, GLint ustride, GLint uorder,
		     GLfloat v1, GLfloat v2, GLint vstride, GLint vorder,
		     const GLfloat *points );

GLAPI void GLAPIENTRY glGetMapdv( GLenum target, GLenum query, GLdouble *v );
GLAPI void GLAPIENTRY glGetMapfv( GLenum target, GLenum query, GLfloat *v );
GLAPI void GLAPIENTRY glGetMapiv( GLenum target, GLenum query, GLint *v );

GLAPI void GLAPIENTRY glEvalCoord1d( GLdouble u );
GLAPI void GLAPIENTRY glEvalCoord1f( GLfloat u );

GLAPI void GLAPIENTRY glEvalCoord1dv( const GLdouble *u );
GLAPI void GLAPIENTRY glEvalCoord1fv( const GLfloat *u );

GLAPI void GLAPIENTRY glEvalCoord2d( GLdouble u, GLdouble v );
GLAPI void GLAPIENTRY glEvalCoord2f( GLfloat u, GLfloat v );

GLAPI void GLAPIENTRY glEvalCoord2dv( const GLdouble *u );
GLAPI void GLAPIENTRY glEvalCoord2fv( const GLfloat *u );

GLAPI void GLAPIENTRY glMapGrid1d( GLint un, GLdouble u1, GLdouble u2 );
GLAPI void GLAPIENTRY glMapGrid1f( GLint un, GLfloat u1, GLfloat u2 );

GLAPI void GLAPIENTRY glMapGrid2d( GLint un, GLdouble u1, GLdouble u2,
                                   GLint vn, GLdouble v1, GLdouble v2 );
GLAPI void GLAPIENTRY glMapGrid2f( GLint un, GLfloat u1, GLfloat u2,
                                   GLint vn, GLfloat v1, GLfloat v2 );

GLAPI void GLAPIENTRY glEvalPoint1( GLint i );

GLAPI void GLAPIENTRY glEvalPoint2( GLint i, GLint j );

GLAPI void GLAPIENTRY glEvalMesh1( GLenum mode, GLint i1, GLint i2 );

GLAPI void GLAPIENTRY glEvalMesh2( GLenum mode, GLint i1, GLint i2, GLint j1, GLint j2 );


/*
 * Fog
 */

GLAPI void GLAPIENTRY glFogf( GLenum pname, GLfloat param );

GLAPI void GLAPIENTRY glFogi( GLenum pname, GLint param );

GLAPI void GLAPIENTRY glFogfv( GLenum pname, const GLfloat *params );

GLAPI void GLAPIENTRY glFogiv( GLenum pname, const GLint *params );


/*
 * Selection and Feedback
 */

GLAPI void GLAPIENTRY glFeedbackBuffer( GLsizei size, GLenum type, GLfloat *buffer );

GLAPI void GLAPIENTRY glPassThrough( GLfloat token );

GLAPI void GLAPIENTRY glSelectBuffer( GLsizei size, GLuint *buffer );

GLAPI void GLAPIENTRY glInitNames( void );

GLAPI void GLAPIENTRY glLoadName( GLuint name );

GLAPI void GLAPIENTRY glPushName( GLuint name );

GLAPI void GLAPIENTRY glPopName( void );



/*
 * OpenGL 1.2
 */

#define GL_RESCALE_NORMAL			0x803A
#define GL_CLAMP_TO_EDGE			0x812F
#define GL_MAX_ELEMENTS_VERTICES		0x80E8
#define GL_MAX_ELEMENTS_INDICES			0x80E9
#define GL_BGR					0x80E0
#define GL_BGRA					0x80E1
#define GL_UNSIGNED_BYTE_3_3_2			0x8032
#define GL_UNSIGNED_BYTE_2_3_3_REV		0x8362
#define GL_UNSIGNED_SHORT_5_6_5			0x8363
#define GL_UNSIGNED_SHORT_5_6_5_REV		0x8364
#define GL_UNSIGNED_SHORT_4_4_4_4		0x8033
#define GL_UNSIGNED_SHORT_4_4_4_4_REV		0x8365
#define GL_UNSIGNED_SHORT_5_5_5_1		0x8034
#define GL_UNSIGNED_SHORT_1_5_5_5_REV		0x8366
#define GL_UNSIGNED_INT_8_8_8_8			0x8035
#define GL_UNSIGNED_INT_8_8_8_8_REV		0x8367
#define GL_UNSIGNED_INT_10_10_10_2		0x8036
#define GL_UNSIGNED_INT_2_10_10_10_REV		0x8368
#define GL_LIGHT_MODEL_COLOR_CONTROL		0x81F8
#define GL_SINGLE_COLOR				0x81F9
#define GL_SEPARATE_SPECULAR_COLOR		0x81FA
#define GL_TEXTURE_MIN_LOD			0x813A
#define GL_TEXTURE_MAX_LOD			0x813B
#define GL_TEXTURE_BASE_LEVEL			0x813C
#define GL_TEXTURE_MAX_LEVEL			0x813D
#define GL_SMOOTH_POINT_SIZE_RANGE		0x0B12
#define GL_SMOOTH_POINT_SIZE_GRANULARITY	0x0B13
#define GL_SMOOTH_LINE_WIDTH_RANGE		0x0B22
#define GL_SMOOTH_LINE_WIDTH_GRANULARITY	0x0B23
#define GL_ALIASED_POINT_SIZE_RANGE		0x846D
#define GL_ALIASED_LINE_WIDTH_RANGE		0x846E
#define GL_PACK_SKIP_IMAGES			0x806B
#define GL_PACK_IMAGE_HEIGHT			0x806C
#define GL_UNPACK_SKIP_IMAGES			0x806D
#define GL_UNPACK_IMAGE_HEIGHT			0x806E
#define GL_TEXTURE_3D				0x806F
#define GL_PROXY_TEXTURE_3D			0x8070
#define GL_TEXTURE_DEPTH			0x8071
#define GL_TEXTURE_WRAP_R			0x8072
#define GL_MAX_3D_TEXTURE_SIZE			0x8073
#define GL_TEXTURE_BINDING_3D			0x806A

GLAPI void GLAPIENTRY glDrawRangeElements( GLenum mode, GLuint start,
	GLuint end, GLsizei count, GLenum type, const GLvoid *indices );

GLAPI void GLAPIENTRY glTexImage3D( GLenum target, GLint level,
                                      GLint internalFormat,
                                      GLsizei width, GLsizei height,
                                      GLsizei depth, GLint border,
                                      GLenum format, GLenum type,
                                      const GLvoid *pixels );

GLAPI void GLAPIENTRY glTexSubImage3D( GLenum target, GLint level,
                                         GLint xoffset, GLint yoffset,
                                         GLint zoffset, GLsizei width,
                                         GLsizei height, GLsizei depth,
                                         GLenum format,
                                         GLenum type, const GLvoid *pixels);

GLAPI void GLAPIENTRY glCopyTexSubImage3D( GLenum target, GLint level,
                                             GLint xoffset, GLint yoffset,
                                             GLint zoffset, GLint x,
                                             GLint y, GLsizei width,
                                             GLsizei height );

typedef void (APIENTRYP PFNGLDRAWRANGEELEMENTSPROC) (GLenum mode, GLuint start, GLuint end, GLsizei count, GLenum type, const GLvoid *indices);
typedef void (APIENTRYP PFNGLTEXIMAGE3DPROC) (GLenum target, GLint level, GLint internalformat, GLsizei width, GLsizei height, GLsizei depth, GLint border, GLenum format, GLenum type, const GLvoid *pixels);
typedef void (APIENTRYP PFNGLTEXSUBIMAGE3DPROC) (GLenum target, GLint level, GLint xoffset, GLint yoffset, GLint zoffset, GLsizei width, GLsizei height, GLsizei depth, GLenum format, GLenum type, const GLvoid *pixels);
typedef void (APIENTRYP PFNGLCOPYTEXSUBIMAGE3DPROC) (GLenum target, GLint level, GLint xoffset, GLint yoffset, GLint zoffset, GLint x, GLint y, GLsizei width, GLsizei height);


/*
 * GL_ARB_imaging
 */

#define GL_CONSTANT_COLOR			0x8001
#define GL_ONE_MINUS_CONSTANT_COLOR		0x8002
#define GL_CONSTANT_ALPHA			0x8003
#define GL_ONE_MINUS_CONSTANT_ALPHA		0x8004
#define GL_COLOR_TABLE				0x80D0
#define GL_POST_CONVOLUTION_COLOR_TABLE		0x80D1
#define GL_POST_COLOR_MATRIX_COLOR_TABLE	0x80D2
#define GL_PROXY_COLOR_TABLE			0x80D3
#define GL_PROXY_POST_CONVOLUTION_COLOR_TABLE	0x80D4
#define GL_PROXY_POST_COLOR_MATRIX_COLOR_TABLE	0x80D5
#define GL_COLOR_TABLE_SCALE			0x80D6
#define GL_COLOR_TABLE_BIAS			0x80D7
#define GL_COLOR_TABLE_FORMAT			0x80D8
#define GL_COLOR_TABLE_WIDTH			0x80D9
#define GL_COLOR_TABLE_RED_SIZE			0x80DA
#define GL_COLOR_TABLE_GREEN_SIZE		0x80DB
#define GL_COLOR_TABLE_BLUE_SIZE		0x80DC
#define GL_COLOR_TABLE_ALPHA_SIZE		0x80DD
#define GL_COLOR_TABLE_LUMINANCE_SIZE		0x80DE
#define GL_COLOR_TABLE_INTENSITY_SIZE		0x80DF
#define GL_CONVOLUTION_1D			0x8010
#define GL_CONVOLUTION_2D			0x8011
#define GL_SEPARABLE_2D				0x8012
#define GL_CONVOLUTION_BORDER_MODE		0x8013
#define GL_CONVOLUTION_FILTER_SCALE		0x8014
#define GL_CONVOLUTION_FILTER_BIAS		0x8015
#define GL_REDUCE				0x8016
#define GL_CONVOLUTION_FORMAT			0x8017
#define GL_CONVOLUTION_WIDTH			0x8018
#define GL_CONVOLUTION_HEIGHT			0x8019
#define GL_MAX_CONVOLUTION_WIDTH		0x801A
#define GL_MAX_CONVOLUTION_HEIGHT		0x801B
#define GL_POST_CONVOLUTION_RED_SCALE		0x801C
#define GL_POST_CONVOLUTION_GREEN_SCALE		0x801D
#define GL_POST_CONVOLUTION_BLUE_SCALE		0x801E
#define GL_POST_CONVOLUTION_ALPHA_SCALE		0x801F
#define GL_POST_CONVOLUTION_RED_BIAS		0x8020
#define GL_POST_CONVOLUTION_GREEN_BIAS		0x8021
#define GL_POST_CONVOLUTION_BLUE_BIAS		0x8022
#define GL_POST_CONVOLUTION_ALPHA_BIAS		0x8023
#define GL_CONSTANT_BORDER			0x8151
#define GL_REPLICATE_BORDER			0x8153
#define GL_CONVOLUTION_BORDER_COLOR		0x8154
#define GL_COLOR_MATRIX				0x80B1
#define GL_COLOR_MATRIX_STACK_DEPTH		0x80B2
#define GL_MAX_COLOR_MATRIX_STACK_DEPTH		0x80B3
#define GL_POST_COLOR_MATRIX_RED_SCALE		0x80B4
#define GL_POST_COLOR_MATRIX_GREEN_SCALE	0x80B5
#define GL_POST_COLOR_MATRIX_BLUE_SCALE		0x80B6
#define GL_POST_COLOR_MATRIX_ALPHA_SCALE	0x80B7
#define GL_POST_COLOR_MATRIX_RED_BIAS		0x80B8
#define GL_POST_COLOR_MATRIX_GREEN_BIAS		0x80B9
#define GL_POST_COLOR_MATRIX_BLUE_BIAS		0x80BA
#define GL_POST_COLOR_MATRIX_ALPHA_BIAS		0x80BB
#define GL_HISTOGRAM				0x8024
#define GL_PROXY_HISTOGRAM			0x8025
#define GL_HISTOGRAM_WIDTH			0x8026
#define GL_HISTOGRAM_FORMAT			0x8027
#define GL_HISTOGRAM_RED_SIZE			0x8028
#define GL_HISTOGRAM_GREEN_SIZE			0x8029
#define GL_HISTOGRAM_BLUE_SIZE			0x802A
#define GL_HISTOGRAM_ALPHA_SIZE			0x802B
#define GL_HISTOGRAM_LUMINANCE_SIZE		0x802C
#define GL_HISTOGRAM_SINK			0x802D
#define GL_MINMAX				0x802E
#define GL_MINMAX_FORMAT			0x802F
#define GL_MINMAX_SINK				0x8030
#define GL_TABLE_TOO_LARGE			0x8031
#define GL_BLEND_EQUATION			0x8009
#define GL_MIN					0x8007
#define GL_MAX					0x8008
#define GL_FUNC_ADD				0x8006
#define GL_FUNC_SUBTRACT			0x800A
#define GL_FUNC_REVERSE_SUBTRACT		0x800B
#define GL_BLEND_COLOR				0x8005


GLAPI void GLAPIENTRY glColorTable( GLenum target, GLenum internalformat,
                                    GLsizei width, GLenum format,
                                    GLenum type, const GLvoid *table );

GLAPI void GLAPIENTRY glColorSubTable( GLenum target,
                                       GLsizei start, GLsizei count,
                                       GLenum format, GLenum type,
                                       const GLvoid *data );

GLAPI void GLAPIENTRY glColorTableParameteriv(GLenum target, GLenum pname,
                                              const GLint *params);

GLAPI void GLAPIENTRY glColorTableParameterfv(GLenum target, GLenum pname,
                                              const GLfloat *params);

GLAPI void GLAPIENTRY glCopyColorSubTable( GLenum target, GLsizei start,
                                           GLint x, GLint y, GLsizei width );

GLAPI void GLAPIENTRY glCopyColorTable( GLenum target, GLenum internalformat,
                                        GLint x, GLint y, GLsizei width );

GLAPI void GLAPIENTRY glGetColorTable( GLenum target, GLenum format,
                                       GLenum type, GLvoid *table );

GLAPI void GLAPIENTRY glGetColorTableParameterfv( GLenum target, GLenum pname,
                                                  GLfloat *params );

GLAPI void GLAPIENTRY glGetColorTableParameteriv( GLenum target, GLenum pname,
                                                  GLint *params );

GLAPI void GLAPIENTRY glBlendEquation( GLenum mode );

GLAPI void GLAPIENTRY glBlendColor( GLclampf red, GLclampf green,
                                    GLclampf blue, GLclampf alpha );

GLAPI void GLAPIENTRY glHistogram( GLenum target, GLsizei width,
				   GLenum internalformat, GLboolean sink );

GLAPI void GLAPIENTRY glResetHistogram( GLenum target );

GLAPI void GLAPIENTRY glGetHistogram( GLenum target, GLboolean reset,
				      GLenum format, GLenum type,
				      GLvoid *values );

GLAPI void GLAPIENTRY glGetHistogramParameterfv( GLenum target, GLenum pname,
						 GLfloat *params );

GLAPI void GLAPIENTRY glGetHistogramParameteriv( GLenum target, GLenum pname,
						 GLint *params );

GLAPI void GLAPIENTRY glMinmax( GLenum target, GLenum internalformat,
				GLboolean sink );

GLAPI void GLAPIENTRY glResetMinmax( GLenum target );

GLAPI void GLAPIENTRY glGetMinmax( GLenum target, GLboolean reset,
                                   GLenum format, GLenum types,
                                   GLvoid *values );

GLAPI void GLAPIENTRY glGetMinmaxParameterfv( GLenum target, GLenum pname,
					      GLfloat *params );

GLAPI void GLAPIENTRY glGetMinmaxParameteriv( GLenum target, GLenum pname,
					      GLint *params );

GLAPI void GLAPIENTRY glConvolutionFilter1D( GLenum target,
	GLenum internalformat, GLsizei width, GLenum format, GLenum type,
	const GLvoid *image );

GLAPI void GLAPIENTRY glConvolutionFilter2D( GLenum target,
	GLenum internalformat, GLsizei width, GLsizei height, GLenum format,
	GLenum type, const GLvoid *image );

GLAPI void GLAPIENTRY glConvolutionParameterf( GLenum target, GLenum pname,
	GLfloat params );

GLAPI void GLAPIENTRY glConvolutionParameterfv( GLenum target, GLenum pname,
	const GLfloat *params );

GLAPI void GLAPIENTRY glConvolutionParameteri( GLenum target, GLenum pname,
	GLint params );

GLAPI void GLAPIENTRY glConvolutionParameteriv( GLenum target, GLenum pname,
	const GLint *params );

GLAPI void GLAPIENTRY glCopyConvolutionFilter1D( GLenum target,
	GLenum internalformat, GLint x, GLint y, GLsizei width );

GLAPI void GLAPIENTRY glCopyConvolutionFilter2D( GLenum target,
	GLenum internalformat, GLint x, GLint y, GLsizei width,
	GLsizei height);

GLAPI void GLAPIENTRY glGetConvolutionFilter( GLenum target, GLenum format,
	GLenum type, GLvoid *image );

GLAPI void GLAPIENTRY glGetConvolutionParameterfv( GLenum target, GLenum pname,
	GLfloat *params );

GLAPI void GLAPIENTRY glGetConvolutionParameteriv( GLenum target, GLenum pname,
	GLint *params );

GLAPI void GLAPIENTRY glSeparableFilter2D( GLenum target,
	GLenum internalformat, GLsizei width, GLsizei height, GLenum format,
	GLenum type, const GLvoid *row, const GLvoid *column );

GLAPI void GLAPIENTRY glGetSeparableFilter( GLenum target, GLenum format,
	GLenum type, GLvoid *row, GLvoid *column, GLvoid *span );

typedef void (APIENTRYP PFNGLBLENDCOLORPROC) (GLclampf red, GLclampf green, GLclampf blue, GLclampf alpha);
typedef void (APIENTRYP PFNGLBLENDEQUATIONPROC) (GLenum mode);
typedef void (APIENTRYP PFNGLCOLORTABLEPROC) (GLenum target, GLenum internalformat, GLsizei width, GLenum format, GLenum type, const GLvoid *table);
typedef void (APIENTRYP PFNGLCOLORTABLEPARAMETERFVPROC) (GLenum target, GLenum pname, const GLfloat *params);
typedef void (APIENTRYP PFNGLCOLORTABLEPARAMETERIVPROC) (GLenum target, GLenum pname, const GLint *params);
typedef void (APIENTRYP PFNGLCOPYCOLORTABLEPROC) (GLenum target, GLenum internalformat, GLint x, GLint y, GLsizei width);
typedef void (APIENTRYP PFNGLGETCOLORTABLEPROC) (GLenum target, GLenum format, GLenum type, GLvoid *table);
typedef void (APIENTRYP PFNGLGETCOLORTABLEPARAMETERFVPROC) (GLenum target, GLenum pname, GLfloat *params);
typedef void (APIENTRYP PFNGLGETCOLORTABLEPARAMETERIVPROC) (GLenum target, GLenum pname, GLint *params);
typedef void (APIENTRYP PFNGLCOLORSUBTABLEPROC) (GLenum target, GLsizei start, GLsizei count, GLenum format, GLenum type, const GLvoid *data);
typedef void (APIENTRYP PFNGLCOPYCOLORSUBTABLEPROC) (GLenum target, GLsizei start, GLint x, GLint y, GLsizei width);
typedef void (APIENTRYP PFNGLCONVOLUTIONFILTER1DPROC) (GLenum target, GLenum internalformat, GLsizei width, GLenum format, GLenum type, const GLvoid *image);
typedef void (APIENTRYP PFNGLCONVOLUTIONFILTER2DPROC) (GLenum target, GLenum internalformat, GLsizei width, GLsizei height, GLenum format, GLenum type, const GLvoid *image);
typedef void (APIENTRYP PFNGLCONVOLUTIONPARAMETERFPROC) (GLenum target, GLenum pname, GLfloat params);
typedef void (APIENTRYP PFNGLCONVOLUTIONPARAMETERFVPROC) (GLenum target, GLenum pname, const GLfloat *params);
typedef void (APIENTRYP PFNGLCONVOLUTIONPARAMETERIPROC) (GLenum target, GLenum pname, GLint params);
typedef void (APIENTRYP PFNGLCONVOLUTIONPARAMETERIVPROC) (GLenum target, GLenum pname, const GLint *params);
typedef void (APIENTRYP PFNGLCOPYCONVOLUTIONFILTER1DPROC) (GLenum target, GLenum internalformat, GLint x, GLint y, GLsizei width);
typedef void (APIENTRYP PFNGLCOPYCONVOLUTIONFILTER2DPROC) (GLenum target, GLenum internalformat, GLint x, GLint y, GLsizei width, GLsizei height);
typedef void (APIENTRYP PFNGLGETCONVOLUTIONFILTERPROC) (GLenum target, GLenum format, GLenum type, GLvoid *image);
typedef void (APIENTRYP PFNGLGETCONVOLUTIONPARAMETERFVPROC) (GLenum target, GLenum pname, GLfloat *params);
typedef void (APIENTRYP PFNGLGETCONVOLUTIONPARAMETERIVPROC) (GLenum target, GLenum pname, GLint *params);
typedef void (APIENTRYP PFNGLGETSEPARABLEFILTERPROC) (GLenum target, GLenum format, GLenum type, GLvoid *row, GLvoid *column, GLvoid *span);
typedef void (APIENTRYP PFNGLSEPARABLEFILTER2DPROC) (GLenum target, GLenum internalformat, GLsizei width, GLsizei height, GLenum format, GLenum type, const GLvoid *row, const GLvoid *column);
typedef void (APIENTRYP PFNGLGETHISTOGRAMPROC) (GLenum target, GLboolean reset, GLenum format, GLenum type, GLvoid *values);
typedef void (APIENTRYP PFNGLGETHISTOGRAMPARAMETERFVPROC) (GLenum target, GLenum pname, GLfloat *params);
typedef void (APIENTRYP PFNGLGETHISTOGRAMPARAMETERIVPROC) (GLenum target, GLenum pname, GLint *params);
typedef void (APIENTRYP PFNGLGETMINMAXPROC) (GLenum target, GLboolean reset, GLenum format, GLenum type, GLvoid *values);
typedef void (APIENTRYP PFNGLGETMINMAXPARAMETERFVPROC) (GLenum target, GLenum pname, GLfloat *params);
typedef void (APIENTRYP PFNGLGETMINMAXPARAMETERIVPROC) (GLenum target, GLenum pname, GLint *params);
typedef void (APIENTRYP PFNGLHISTOGRAMPROC) (GLenum target, GLsizei width, GLenum internalformat, GLboolean sink);
typedef void (APIENTRYP PFNGLMINMAXPROC) (GLenum target, GLenum internalformat, GLboolean sink);
typedef void (APIENTRYP PFNGLRESETHISTOGRAMPROC) (GLenum target);
typedef void (APIENTRYP PFNGLRESETMINMAXPROC) (GLenum target);



/*
 * OpenGL 1.3
 */

/* multitexture */
#define GL_TEXTURE0				0x84C0
#define GL_TEXTURE1				0x84C1
#define GL_TEXTURE2				0x84C2
#define GL_TEXTURE3				0x84C3
#define GL_TEXTURE4				0x84C4
#define GL_TEXTURE5				0x84C5
#define GL_TEXTURE6				0x84C6
#define GL_TEXTURE7				0x84C7
#define GL_TEXTURE8				0x84C8
#define GL_TEXTURE9				0x84C9
#define GL_TEXTURE10				0x84CA
#define GL_TEXTURE11				0x84CB
#define GL_TEXTURE12				0x84CC
#define GL_TEXTURE13				0x84CD
#define GL_TEXTURE14				0x84CE
#define GL_TEXTURE15				0x84CF
#define GL_TEXTURE16				0x84D0
#define GL_TEXTURE17				0x84D1
#define GL_TEXTURE18				0x84D2
#define GL_TEXTURE19				0x84D3
#define GL_TEXTURE20				0x84D4
#define GL_TEXTURE21				0x84D5
#define GL_TEXTURE22				0x84D6
#define GL_TEXTURE23				0x84D7
#define GL_TEXTURE24				0x84D8
#define GL_TEXTURE25				0x84D9
#define GL_TEXTURE26				0x84DA
#define GL_TEXTURE27				0x84DB
#define GL_TEXTURE28				0x84DC
#define GL_TEXTURE29				0x84DD
#define GL_TEXTURE30				0x84DE
#define GL_TEXTURE31				0x84DF
#define GL_ACTIVE_TEXTURE			0x84E0
#define GL_CLIENT_ACTIVE_TEXTURE		0x84E1
#define GL_MAX_TEXTURE_UNITS			0x84E2
/* texture_cube_map */
#define GL_NORMAL_MAP				0x8511
#define GL_REFLECTION_MAP			0x8512
#define GL_TEXTURE_CUBE_MAP			0x8513
#define GL_TEXTURE_BINDING_CUBE_MAP		0x8514
#define GL_TEXTURE_CUBE_MAP_POSITIVE_X		0x8515
#define GL_TEXTURE_CUBE_MAP_NEGATIVE_X		0x8516
#define GL_TEXTURE_CUBE_MAP_POSITIVE_Y		0x8517
#define GL_TEXTURE_CUBE_MAP_NEGATIVE_Y		0x8518
#define GL_TEXTURE_CUBE_MAP_POSITIVE_Z		0x8519
#define GL_TEXTURE_CUBE_MAP_NEGATIVE_Z		0x851A
#define GL_PROXY_TEXTURE_CUBE_MAP		0x851B
#define GL_MAX_CUBE_MAP_TEXTURE_SIZE		0x851C
/* texture_compression */
#define GL_COMPRESSED_ALPHA			0x84E9
#define GL_COMPRESSED_LUMINANCE			0x84EA
#define GL_COMPRESSED_LUMINANCE_ALPHA		0x84EB
#define GL_COMPRESSED_INTENSITY			0x84EC
#define GL_COMPRESSED_RGB			0x84ED
#define GL_COMPRESSED_RGBA			0x84EE
#define GL_TEXTURE_COMPRESSION_HINT		0x84EF
#define GL_TEXTURE_COMPRESSED_IMAGE_SIZE	0x86A0
#define GL_TEXTURE_COMPRESSED			0x86A1
#define GL_NUM_COMPRESSED_TEXTURE_FORMATS	0x86A2
#define GL_COMPRESSED_TEXTURE_FORMATS		0x86A3
/* multisample */
#define GL_MULTISAMPLE				0x809D
#define GL_SAMPLE_ALPHA_TO_COVERAGE		0x809E
#define GL_SAMPLE_ALPHA_TO_ONE			0x809F
#define GL_SAMPLE_COVERAGE			0x80A0
#define GL_SAMPLE_BUFFERS			0x80A8
#define GL_SAMPLES				0x80A9
#define GL_SAMPLE_COVERAGE_VALUE		0x80AA
#define GL_SAMPLE_COVERAGE_INVERT		0x80AB
#define GL_MULTISAMPLE_BIT			0x20000000
/* transpose_matrix */
#define GL_TRANSPOSE_MODELVIEW_MATRIX		0x84E3
#define GL_TRANSPOSE_PROJECTION_MATRIX		0x84E4
#define GL_TRANSPOSE_TEXTURE_MATRIX		0x84E5
#define GL_TRANSPOSE_COLOR_MATRIX		0x84E6
/* texture_env_combine */
#define GL_COMBINE				0x8570
#define GL_COMBINE_RGB				0x8571
#define GL_COMBINE_ALPHA			0x8572
#define GL_SOURCE0_RGB				0x8580
#define GL_SOURCE1_RGB				0x8581
#define GL_SOURCE2_RGB				0x8582
#define GL_SOURCE0_ALPHA			0x8588
#define GL_SOURCE1_ALPHA			0x8589
#define GL_SOURCE2_ALPHA			0x858A
#define GL_OPERAND0_RGB				0x8590
#define GL_OPERAND1_RGB				0x8591
#define GL_OPERAND2_RGB				0x8592
#define GL_OPERAND0_ALPHA			0x8598
#define GL_OPERAND1_ALPHA			0x8599
#define GL_OPERAND2_ALPHA			0x859A
#define GL_RGB_SCALE				0x8573
#define GL_ADD_SIGNED				0x8574
#define GL_INTERPOLATE				0x8575
#define GL_SUBTRACT				0x84E7
#define GL_CONSTANT				0x8576
#define GL_PRIMARY_COLOR			0x8577
#define GL_PREVIOUS				0x8578
/* texture_env_dot3 */
#define GL_DOT3_RGB				0x86AE
#define GL_DOT3_RGBA				0x86AF
/* texture_border_clamp */
#define GL_CLAMP_TO_BORDER			0x812D

GLAPI void GLAPIENTRY glActiveTexture( GLenum texture );

GLAPI void GLAPIENTRY glClientActiveTexture( GLenum texture );

GLAPI void GLAPIENTRY glCompressedTexImage1D( GLenum target, GLint level, GLenum internalformat, GLsizei width, GLint border, GLsizei imageSize, const GLvoid *data );

GLAPI void GLAPIENTRY glCompressedTexImage2D( GLenum target, GLint level, GLenum internalformat, GLsizei width, GLsizei height, GLint border, GLsizei imageSize, const GLvoid *data );

GLAPI void GLAPIENTRY glCompressedTexImage3D( GLenum target, GLint level, GLenum internalformat, GLsizei width, GLsizei height, GLsizei depth, GLint border, GLsizei imageSize, const GLvoid *data );

GLAPI void GLAPIENTRY glCompressedTexSubImage1D( GLenum target, GLint level, GLint xoffset, GLsizei width, GLenum format, GLsizei imageSize, const GLvoid *data );

GLAPI void GLAPIENTRY glCompressedTexSubImage2D( GLenum target, GLint level, GLint xoffset, GLint yoffset, GLsizei width, GLsizei height, GLenum format, GLsizei imageSize, const GLvoid *data );

GLAPI void GLAPIENTRY glCompressedTexSubImage3D( GLenum target, GLint level, GLint xoffset, GLint yoffset, GLint zoffset, GLsizei width, GLsizei height, GLsizei depth, GLenum format, GLsizei imageSize, const GLvoid *data );

GLAPI void GLAPIENTRY glGetCompressedTexImage( GLenum target, GLint lod, GLvoid *img );

GLAPI void GLAPIENTRY glMultiTexCoord1d( GLenum target, GLdouble s );

GLAPI void GLAPIENTRY glMultiTexCoord1dv( GLenum target, const GLdouble *v );

GLAPI void GLAPIENTRY glMultiTexCoord1f( GLenum target, GLfloat s );

GLAPI void GLAPIENTRY glMultiTexCoord1fv( GLenum target, const GLfloat *v );

GLAPI void GLAPIENTRY glMultiTexCoord1i( GLenum target, GLint s );

GLAPI void GLAPIENTRY glMultiTexCoord1iv( GLenum target, const GLint *v );

GLAPI void GLAPIENTRY glMultiTexCoord1s( GLenum target, GLshort s );

GLAPI void GLAPIENTRY glMultiTexCoord1sv( GLenum target, const GLshort *v );

GLAPI void GLAPIENTRY glMultiTexCoord2d( GLenum target, GLdouble s, GLdouble t );

GLAPI void GLAPIENTRY glMultiTexCoord2dv( GLenum target, const GLdouble *v );

GLAPI void GLAPIENTRY glMultiTexCoord2f( GLenum target, GLfloat s, GLfloat t );

GLAPI void GLAPIENTRY glMultiTexCoord2fv( GLenum target, const GLfloat *v );

GLAPI void GLAPIENTRY glMultiTexCoord2i( GLenum target, GLint s, GLint t );

GLAPI void GLAPIENTRY glMultiTexCoord2iv( GLenum target, const GLint *v );

GLAPI void GLAPIENTRY glMultiTexCoord2s( GLenum target, GLshort s, GLshort t );

GLAPI void GLAPIENTRY glMultiTexCoord2sv( GLenum target, const GLshort *v );

GLAPI void GLAPIENTRY glMultiTexCoord3d( GLenum target, GLdouble s, GLdouble t, GLdouble r );

GLAPI void GLAPIENTRY glMultiTexCoord3dv( GLenum target, const GLdouble *v );

GLAPI void GLAPIENTRY glMultiTexCoord3f( GLenum target, GLfloat s, GLfloat t, GLfloat r );

GLAPI void GLAPIENTRY glMultiTexCoord3fv( GLenum target, const GLfloat *v );

GLAPI void GLAPIENTRY glMultiTexCoord3i( GLenum target, GLint s, GLint t, GLint r );

GLAPI void GLAPIENTRY glMultiTexCoord3iv( GLenum target, const GLint *v );

GLAPI void GLAPIENTRY glMultiTexCoord3s( GLenum target, GLshort s, GLshort t, GLshort r );

GLAPI void GLAPIENTRY glMultiTexCoord3sv( GLenum target, const GLshort *v );

GLAPI void GLAPIENTRY glMultiTexCoord4d( GLenum target, GLdouble s, GLdouble t, GLdouble r, GLdouble q );

GLAPI void GLAPIENTRY glMultiTexCoord4dv( GLenum target, const GLdouble *v );

GLAPI void GLAPIENTRY glMultiTexCoord4f( GLenum target, GLfloat s, GLfloat t, GLfloat r, GLfloat q );

GLAPI void GLAPIENTRY glMultiTexCoord4fv( GLenum target, const GLfloat *v );

GLAPI void GLAPIENTRY glMultiTexCoord4i( GLenum target, GLint s, GLint t, GLint r, GLint q );

GLAPI void GLAPIENTRY glMultiTexCoord4iv( GLenum target, const GLint *v );

GLAPI void GLAPIENTRY glMultiTexCoord4s( GLenum target, GLshort s, GLshort t, GLshort r, GLshort q );

GLAPI void GLAPIENTRY glMultiTexCoord4sv( GLenum target, const GLshort *v );


GLAPI void GLAPIENTRY glLoadTransposeMatrixd( const GLdouble m[16] );

GLAPI void GLAPIENTRY glLoadTransposeMatrixf( const GLfloat m[16] );

GLAPI void GLAPIENTRY glMultTransposeMatrixd( const GLdouble m[16] );

GLAPI void GLAPIENTRY glMultTransposeMatrixf( const GLfloat m[16] );

GLAPI void GLAPIENTRY glSampleCoverage( GLclampf value, GLboolean invert );

typedef void (APIENTRYP PFNGLACTIVETEXTUREPROC) (GLenum texture);
typedef void (APIENTRYP PFNGLCLIENTACTIVETEXTUREPROC) (GLenum texture);
typedef void (APIENTRYP PFNGLMULTITEXCOORD1DPROC) (GLenum target, GLdouble s);
typedef void (APIENTRYP PFNGLMULTITEXCOORD1DVPROC) (GLenum target, const GLdouble *v);
typedef void (APIENTRYP PFNGLMULTITEXCOORD1FPROC) (GLenum target, GLfloat s);
typedef void (APIENTRYP PFNGLMULTITEXCOORD1FVPROC) (GLenum target, const GLfloat *v);
typedef void (APIENTRYP PFNGLMULTITEXCOORD1IPROC) (GLenum target, GLint s);
typedef void (APIENTRYP PFNGLMULTITEXCOORD1IVPROC) (GLenum target, const GLint *v);
typedef void (APIENTRYP PFNGLMULTITEXCOORD1SPROC) (GLenum target, GLshort s);
typedef void (APIENTRYP PFNGLMULTITEXCOORD1SVPROC) (GLenum target, const GLshort *v);
typedef void (APIENTRYP PFNGLMULTITEXCOORD2DPROC) (GLenum target, GLdouble s, GLdouble t);
typedef void (APIENTRYP PFNGLMULTITEXCOORD2DVPROC) (GLenum target, const GLdouble *v);
typedef void (APIENTRYP PFNGLMULTITEXCOORD2FPROC) (GLenum target, GLfloat s, GLfloat t);
typedef void (APIENTRYP PFNGLMULTITEXCOORD2FVPROC) (GLenum target, const GLfloat *v);
typedef void (APIENTRYP PFNGLMULTITEXCOORD2IPROC) (GLenum target, GLint s, GLint t);
typedef void (APIENTRYP PFNGLMULTITEXCOORD2IVPROC) (GLenum target, const GLint *v);
typedef void (APIENTRYP PFNGLMULTITEXCOORD2SPROC) (GLenum target, GLshort s, GLshort t);
typedef void (APIENTRYP PFNGLMULTITEXCOORD2SVPROC) (GLenum target, const GLshort *v);
typedef void (APIENTRYP PFNGLMULTITEXCOORD3DPROC) (GLenum target, GLdouble s, GLdouble t, GLdouble r);
typedef void (APIENTRYP PFNGLMULTITEXCOORD3DVPROC) (GLenum target, const GLdouble *v);
typedef void (APIENTRYP PFNGLMULTITEXCOORD3FPROC) (GLenum target, GLfloat s, GLfloat t, GLfloat r);
typedef void (APIENTRYP PFNGLMULTITEXCOORD3FVPROC) (GLenum target, const GLfloat *v);
typedef void (APIENTRYP PFNGLMULTITEXCOORD3IPROC) (GLenum target, GLint s, GLint t, GLint r);
typedef void (APIENTRYP PFNGLMULTITEXCOORD3IVPROC) (GLenum target, const GLint *v);
typedef void (APIENTRYP PFNGLMULTITEXCOORD3SPROC) (GLenum target, GLshort s, GLshort t, GLshort r);
typedef void (APIENTRYP PFNGLMULTITEXCOORD3SVPROC) (GLenum target, const GLshort *v);
typedef void (APIENTRYP PFNGLMULTITEXCOORD4DPROC) (GLenum target, GLdouble s, GLdouble t, GLdouble r, GLdouble q);
typedef void (APIENTRYP PFNGLMULTITEXCOORD4DVPROC) (GLenum target, const GLdouble *v);
typedef void (APIENTRYP PFNGLMULTITEXCOORD4FPROC) (GLenum target, GLfloat s, GLfloat t, GLfloat r, GLfloat q);
typedef void (APIENTRYP PFNGLMULTITEXCOORD4FVPROC) (GLenum target, const GLfloat *v);
typedef void (APIENTRYP PFNGLMULTITEXCOORD4IPROC) (GLenum target, GLint s, GLint t, GLint r, GLint q);
typedef void (APIENTRYP PFNGLMULTITEXCOORD4IVPROC) (GLenum target, const GLint *v);
typedef void (APIENTRYP PFNGLMULTITEXCOORD4SPROC) (GLenum target, GLshort s, GLshort t, GLshort r, GLshort q);
typedef void (APIENTRYP PFNGLMULTITEXCOORD4SVPROC) (GLenum target, const GLshort *v);
typedef void (APIENTRYP PFNGLLOADTRANSPOSEMATRIXFPROC) (const GLfloat *m);
typedef void (APIENTRYP PFNGLLOADTRANSPOSEMATRIXDPROC) (const GLdouble *m);
typedef void (APIENTRYP PFNGLMULTTRANSPOSEMATRIXFPROC) (const GLfloat *m);
typedef void (APIENTRYP PFNGLMULTTRANSPOSEMATRIXDPROC) (const GLdouble *m);
typedef void (APIENTRYP PFNGLSAMPLECOVERAGEPROC) (GLclampf value, GLboolean invert);
typedef void (APIENTRYP PFNGLCOMPRESSEDTEXIMAGE3DPROC) (GLenum target, GLint level, GLenum internalformat, GLsizei width, GLsizei height, GLsizei depth, GLint border, GLsizei imageSize, const GLvoid *data);
typedef void (APIENTRYP PFNGLCOMPRESSEDTEXIMAGE2DPROC) (GLenum target, GLint level, GLenum internalformat, GLsizei width, GLsizei height, GLint border, GLsizei imageSize, const GLvoid *data);
typedef void (APIENTRYP PFNGLCOMPRESSEDTEXIMAGE1DPROC) (GLenum target, GLint level, GLenum internalformat, GLsizei width, GLint border, GLsizei imageSize, const GLvoid *data);
typedef void (APIENTRYP PFNGLCOMPRESSEDTEXSUBIMAGE3DPROC) (GLenum target, GLint level, GLint xoffset, GLint yoffset, GLint zoffset, GLsizei width, GLsizei height, GLsizei depth, GLenum format, GLsizei imageSize, const GLvoid *data);
typedef void (APIENTRYP PFNGLCOMPRESSEDTEXSUBIMAGE2DPROC) (GLenum target, GLint level, GLint xoffset, GLint yoffset, GLsizei width, GLsizei height, GLenum format, GLsizei imageSize, const GLvoid *data);
typedef void (APIENTRYP PFNGLCOMPRESSEDTEXSUBIMAGE1DPROC) (GLenum target, GLint level, GLint xoffset, GLsizei width, GLenum format, GLsizei imageSize, const GLvoid *data);
typedef void (APIENTRYP PFNGLGETCOMPRESSEDTEXIMAGEPROC) (GLenum target, GLint level, void *img);


/*
 * GL_ARB_multitexture (ARB extension 1 and OpenGL 1.2.1)
 */
#ifndef GL_ARB_multitexture
#define GL_ARB_multitexture 1

#define GL_TEXTURE0_ARB				0x84C0
#define GL_TEXTURE1_ARB				0x84C1
#define GL_TEXTURE2_ARB				0x84C2
#define GL_TEXTURE3_ARB				0x84C3
#define GL_TEXTURE4_ARB				0x84C4
#define GL_TEXTURE5_ARB				0x84C5
#define GL_TEXTURE6_ARB				0x84C6
#define GL_TEXTURE7_ARB				0x84C7
#define GL_TEXTURE8_ARB				0x84C8
#define GL_TEXTURE9_ARB				0x84C9
#define GL_TEXTURE10_ARB			0x84CA
#define GL_TEXTURE11_ARB			0x84CB
#define GL_TEXTURE12_ARB			0x84CC
#define GL_TEXTURE13_ARB			0x84CD
#define GL_TEXTURE14_ARB			0x84CE
#define GL_TEXTURE15_ARB			0x84CF
#define GL_TEXTURE16_ARB			0x84D0
#define GL_TEXTURE17_ARB			0x84D1
#define GL_TEXTURE18_ARB			0x84D2
#define GL_TEXTURE19_ARB			0x84D3
#define GL_TEXTURE20_ARB			0x84D4
#define GL_TEXTURE21_ARB			0x84D5
#define GL_TEXTURE22_ARB			0x84D6
#define GL_TEXTURE23_ARB			0x84D7
#define GL_TEXTURE24_ARB			0x84D8
#define GL_TEXTURE25_ARB			0x84D9
#define GL_TEXTURE26_ARB			0x84DA
#define GL_TEXTURE27_ARB			0x84DB
#define GL_TEXTURE28_ARB			0x84DC
#define GL_TEXTURE29_ARB			0x84DD
#define GL_TEXTURE30_ARB			0x84DE
#define GL_TEXTURE31_ARB			0x84DF
#define GL_ACTIVE_TEXTURE_ARB			0x84E0
#define GL_CLIENT_ACTIVE_TEXTURE_ARB		0x84E1
#define GL_MAX_TEXTURE_UNITS_ARB		0x84E2

GLAPI void GLAPIENTRY glActiveTextureARB(GLenum texture);
GLAPI void GLAPIENTRY glClientActiveTextureARB(GLenum texture);
GLAPI void GLAPIENTRY glMultiTexCoord1dARB(GLenum target, GLdouble s);
GLAPI void GLAPIENTRY glMultiTexCoord1dvARB(GLenum target, const GLdouble *v);
GLAPI void GLAPIENTRY glMultiTexCoord1fARB(GLenum target, GLfloat s);
GLAPI void GLAPIENTRY glMultiTexCoord1fvARB(GLenum target, const GLfloat *v);
GLAPI void GLAPIENTRY glMultiTexCoord1iARB(GLenum target, GLint s);
GLAPI void GLAPIENTRY glMultiTexCoord1ivARB(GLenum target, const GLint *v);
GLAPI void GLAPIENTRY glMultiTexCoord1sARB(GLenum target, GLshort s);
GLAPI void GLAPIENTRY glMultiTexCoord1svARB(GLenum target, const GLshort *v);
GLAPI void GLAPIENTRY glMultiTexCoord2dARB(GLenum target, GLdouble s, GLdouble t);
GLAPI void GLAPIENTRY glMultiTexCoord2dvARB(GLenum target, const GLdouble *v);
GLAPI void GLAPIENTRY glMultiTexCoord2fARB(GLenum target, GLfloat s, GLfloat t);
GLAPI void GLAPIENTRY glMultiTexCoord2fvARB(GLenum target, const GLfloat *v);
GLAPI void GLAPIENTRY glMultiTexCoord2iARB(GLenum target, GLint s, GLint t);
GLAPI void GLAPIENTRY glMultiTexCoord2ivARB(GLenum target, const GLint *v);
GLAPI void GLAPIENTRY glMultiTexCoord2sARB(GLenum target, GLshort s, GLshort t);
GLAPI void GLAPIENTRY glMultiTexCoord2svARB(GLenum target, const GLshort *v);
GLAPI void GLAPIENTRY glMultiTexCoord3dARB(GLenum target, GLdouble s, GLdouble t, GLdouble r);
GLAPI void GLAPIENTRY glMultiTexCoord3dvARB(GLenum target, const GLdouble *v);
GLAPI void GLAPIENTRY glMultiTexCoord3fARB(GLenum target, GLfloat s, GLfloat t, GLfloat r);
GLAPI void GLAPIENTRY glMultiTexCoord3fvARB(GLenum target, const GLfloat *v);
GLAPI void GLAPIENTRY glMultiTexCoord3iARB(GLenum target, GLint s, GLint t, GLint r);
GLAPI void GLAPIENTRY glMultiTexCoord3ivARB(GLenum target, const GLint *v);
GLAPI void GLAPIENTRY glMultiTexCoord3sARB(GLenum target, GLshort s, GLshort t, GLshort r);
GLAPI void GLAPIENTRY glMultiTexCoord3svARB(GLenum target, const GLshort *v);
GLAPI void GLAPIENTRY glMultiTexCoord4dARB(GLenum target, GLdouble s, GLdouble t, GLdouble r, GLdouble q);
GLAPI void GLAPIENTRY glMultiTexCoord4dvARB(GLenum target, const GLdouble *v);
GLAPI void GLAPIENTRY glMultiTexCoord4fARB(GLenum target, GLfloat s, GLfloat t, GLfloat r, GLfloat q);
GLAPI void GLAPIENTRY glMultiTexCoord4fvARB(GLenum target, const GLfloat *v);
GLAPI void GLAPIENTRY glMultiTexCoord4iARB(GLenum target, GLint s, GLint t, GLint r, GLint q);
GLAPI void GLAPIENTRY glMultiTexCoord4ivARB(GLenum target, const GLint *v);
GLAPI void GLAPIENTRY glMultiTexCoord4sARB(GLenum target, GLshort s, GLshort t, GLshort r, GLshort q);
GLAPI void GLAPIENTRY glMultiTexCoord4svARB(GLenum target, const GLshort *v);

typedef void (APIENTRYP PFNGLACTIVETEXTUREARBPROC) (GLenum texture);
typedef void (APIENTRYP PFNGLCLIENTACTIVETEXTUREARBPROC) (GLenum texture);
typedef void (APIENTRYP PFNGLMULTITEXCOORD1DARBPROC) (GLenum target, GLdouble s);
typedef void (APIENTRYP PFNGLMULTITEXCOORD1DVARBPROC) (GLenum target, const GLdouble *v);
typedef void (APIENTRYP PFNGLMULTITEXCOORD1FARBPROC) (GLenum target, GLfloat s);
typedef void (APIENTRYP PFNGLMULTITEXCOORD1FVARBPROC) (GLenum target, const GLfloat *v);
typedef void (APIENTRYP PFNGLMULTITEXCOORD1IARBPROC) (GLenum target, GLint s);
typedef void (APIENTRYP PFNGLMULTITEXCOORD1IVARBPROC) (GLenum target, const GLint *v);
typedef void (APIENTRYP PFNGLMULTITEXCOORD1SARBPROC) (GLenum target, GLshort s);
typedef void (APIENTRYP PFNGLMULTITEXCOORD1SVARBPROC) (GLenum target, const GLshort *v);
typedef void (APIENTRYP PFNGLMULTITEXCOORD2DARBPROC) (GLenum target, GLdouble s, GLdouble t);
typedef void (APIENTRYP PFNGLMULTITEXCOORD2DVARBPROC) (GLenum target, const GLdouble *v);
typedef void (APIENTRYP PFNGLMULTITEXCOORD2FARBPROC) (GLenum target, GLfloat s, GLfloat t);
typedef void (APIENTRYP PFNGLMULTITEXCOORD2FVARBPROC) (GLenum target, const GLfloat *v);
typedef void (APIENTRYP PFNGLMULTITEXCOORD2IARBPROC) (GLenum target, GLint s, GLint t);
typedef void (APIENTRYP PFNGLMULTITEXCOORD2IVARBPROC) (GLenum target, const GLint *v);
typedef void (APIENTRYP PFNGLMULTITEXCOORD2SARBPROC) (GLenum target, GLshort s, GLshort t);
typedef void (APIENTRYP PFNGLMULTITEXCOORD2SVARBPROC) (GLenum target, const GLshort *v);
typedef void (APIENTRYP PFNGLMULTITEXCOORD3DARBPROC) (GLenum target, GLdouble s, GLdouble t, GLdouble r);
typedef void (APIENTRYP PFNGLMULTITEXCOORD3DVARBPROC) (GLenum target, const GLdouble *v);
typedef void (APIENTRYP PFNGLMULTITEXCOORD3FARBPROC) (GLenum target, GLfloat s, GLfloat t, GLfloat r);
typedef void (APIENTRYP PFNGLMULTITEXCOORD3FVARBPROC) (GLenum target, const GLfloat *v);
typedef void (APIENTRYP PFNGLMULTITEXCOORD3IARBPROC) (GLenum target, GLint s, GLint t, GLint r);
typedef void (APIENTRYP PFNGLMULTITEXCOORD3IVARBPROC) (GLenum target, const GLint *v);
typedef void (APIENTRYP PFNGLMULTITEXCOORD3SARBPROC) (GLenum target, GLshort s, GLshort t, GLshort r);
typedef void (APIENTRYP PFNGLMULTITEXCOORD3SVARBPROC) (GLenum target, const GLshort *v);
typedef void (APIENTRYP PFNGLMULTITEXCOORD4DARBPROC) (GLenum target, GLdouble s, GLdouble t, GLdouble r, GLdouble q);
typedef void (APIENTRYP PFNGLMULTITEXCOORD4DVARBPROC) (GLenum target, const GLdouble *v);
typedef void (APIENTRYP PFNGLMULTITEXCOORD4FARBPROC) (GLenum target, GLfloat s, GLfloat t, GLfloat r, GLfloat q);
typedef void (APIENTRYP PFNGLMULTITEXCOORD4FVARBPROC) (GLenum target, const GLfloat *v);
typedef void (APIENTRYP PFNGLMULTITEXCOORD4IARBPROC) (GLenum target, GLint s, GLint t, GLint r, GLint q);
typedef void (APIENTRYP PFNGLMULTITEXCOORD4IVARBPROC) (GLenum target, const GLint *v);
typedef void (APIENTRYP PFNGLMULTITEXCOORD4SARBPROC) (GLenum target, GLshort s, GLshort t, GLshort r, GLshort q);
typedef void (APIENTRYP PFNGLMULTITEXCOORD4SVARBPROC) (GLenum target, const GLshort *v);

#endif /* GL_ARB_multitexture */



/*
 * Define this token if you want "old-style" header file behaviour (extensions
 * defined in gl.h).  Otherwise, extensions will be included from glext.h.
 */
#if defined(GL_GLEXT_LEGACY)

/* All extensions that used to be here are now found in glext.h */

#else  /* GL_GLEXT_LEGACY */

#include <GL/glext.h>

#endif  /* GL_GLEXT_LEGACY */



#if GL_ARB_shader_objects

#ifndef GL_MESA_shader_debug
#define GL_MESA_shader_debug 1

#define GL_DEBUG_OBJECT_MESA              0x8759
#define GL_DEBUG_PRINT_MESA               0x875A
#define GL_DEBUG_ASSERT_MESA              0x875B

GLAPI GLhandleARB GLAPIENTRY glCreateDebugObjectMESA (void);
GLAPI void GLAPIENTRY glClearDebugLogMESA (GLhandleARB obj, GLenum logType, GLenum shaderType);
GLAPI void GLAPIENTRY glGetDebugLogMESA (GLhandleARB obj, GLenum logType, GLenum shaderType, GLsizei maxLength,
                                         GLsizei *length, GLcharARB *debugLog);
GLAPI GLsizei GLAPIENTRY glGetDebugLogLengthMESA (GLhandleARB obj, GLenum logType, GLenum shaderType);

#endif /* GL_MESA_shader_debug */

#endif /* GL_ARB_shader_objects */


/*
 * ???. GL_MESA_packed_depth_stencil
 * XXX obsolete
 */
#ifndef GL_MESA_packed_depth_stencil
#define GL_MESA_packed_depth_stencil 1

#define GL_DEPTH_STENCIL_MESA			0x8750
#define GL_UNSIGNED_INT_24_8_MESA		0x8751
#define GL_UNSIGNED_INT_8_24_REV_MESA		0x8752
#define GL_UNSIGNED_SHORT_15_1_MESA		0x8753
#define GL_UNSIGNED_SHORT_1_15_REV_MESA		0x8754

#endif /* GL_MESA_packed_depth_stencil */


#ifndef GL_MESA_program_debug
#define GL_MESA_program_debug 1

#define GL_FRAGMENT_PROGRAM_POSITION_MESA       0x8bb0
#define GL_FRAGMENT_PROGRAM_CALLBACK_MESA       0x8bb1
#define GL_FRAGMENT_PROGRAM_CALLBACK_FUNC_MESA  0x8bb2
#define GL_FRAGMENT_PROGRAM_CALLBACK_DATA_MESA  0x8bb3
#define GL_VERTEX_PROGRAM_POSITION_MESA         0x8bb4
#define GL_VERTEX_PROGRAM_CALLBACK_MESA         0x8bb5
#define GL_VERTEX_PROGRAM_CALLBACK_FUNC_MESA    0x8bb6
#define GL_VERTEX_PROGRAM_CALLBACK_DATA_MESA    0x8bb7

typedef void (*GLprogramcallbackMESA)(GLenum target, GLvoid *data);

GLAPI void GLAPIENTRY glProgramCallbackMESA(GLenum target, GLprogramcallbackMESA callback, GLvoid *data);

GLAPI void GLAPIENTRY glGetProgramRegisterfvMESA(GLenum target, GLsizei len, const GLubyte *name, GLfloat *v);

#endif /* GL_MESA_program_debug */


#ifndef GL_MESA_texture_array
#define GL_MESA_texture_array 1

/* GL_MESA_texture_array uses the same enum values as GL_EXT_texture_array.
 */
#ifndef GL_EXT_texture_array

#ifdef GL_GLEXT_PROTOTYPES
GLAPI void APIENTRY glFramebufferTextureLayerEXT(GLenum target,
    GLenum attachment, GLuint texture, GLint level, GLint layer);
#endif /* GL_GLEXT_PROTOTYPES */

#if 0
/* (temporarily) disabled because of collision with typedef in glext.h
 * that happens if apps include both gl.h and glext.h
 */
typedef void (APIENTRYP PFNGLFRAMEBUFFERTEXTURELAYEREXTPROC) (GLenum target,
    GLenum attachment, GLuint texture, GLint level, GLint layer);
#endif

#define GL_TEXTURE_1D_ARRAY_EXT         0x8C18
#define GL_PROXY_TEXTURE_1D_ARRAY_EXT   0x8C19
#define GL_TEXTURE_2D_ARRAY_EXT         0x8C1A
#define GL_PROXY_TEXTURE_2D_ARRAY_EXT   0x8C1B
#define GL_TEXTURE_BINDING_1D_ARRAY_EXT 0x8C1C
#define GL_TEXTURE_BINDING_2D_ARRAY_EXT 0x8C1D
#define GL_MAX_ARRAY_TEXTURE_LAYERS_EXT 0x88FF
#define GL_FRAMEBUFFER_ATTACHMENT_TEXTURE_LAYER_EXT 0x8CD4
#endif

#endif


#ifndef GL_ATI_blend_equation_separate
#define GL_ATI_blend_equation_separate 1

#define GL_ALPHA_BLEND_EQUATION_ATI	        0x883D

GLAPI void GLAPIENTRY glBlendEquationSeparateATI( GLenum modeRGB, GLenum modeA );
typedef void (APIENTRYP PFNGLBLENDEQUATIONSEPARATEATIPROC) (GLenum modeRGB, GLenum modeA);

#endif /* GL_ATI_blend_equation_separate */



/**
 ** NOTE!!!!!  If you add new functions to this file, or update
 ** glext.h be sure to regenerate the gl_mangle.h file.  See comments
 ** in that file for details.
 **/



/**********************************************************************
 * Begin system-specific stuff
 */
#if defined(PRAGMA_EXPORT_SUPPORTED)
#pragma export off
#endif

#if defined(macintosh) && PRAGMA_IMPORT_SUPPORTED
#pragma import off
#endif
/*
 * End system-specific stuff
 **********************************************************************/


#ifdef __cplusplus
}
#endif

#endif /* __gl_h_ */<|MERGE_RESOLUTION|>--- conflicted
+++ resolved
@@ -58,15 +58,11 @@
 #  else /* for use with static link lib build of Win32 edition only */
 #    define GLAPI extern
 #  endif /* _STATIC_MESA support */
-<<<<<<< HEAD
-#  define GLAPIENTRY __stdcall
-=======
 #  if defined(__MINGW32__) && defined(GL_NO_STDCALL) || defined(UNDER_CE)  /* The generated DLLs by MingW with STDCALL are not compatible with the ones done by Microsoft's compilers */
 #    define GLAPIENTRY 
 #  else
 #    define GLAPIENTRY __stdcall
 #  endif
->>>>>>> e6887a57
 #elif defined(__CYGWIN__) && defined(USE_OPENGL32) /* use native windows opengl32 */
 #  define GLAPI extern
 #  define GLAPIENTRY __stdcall
