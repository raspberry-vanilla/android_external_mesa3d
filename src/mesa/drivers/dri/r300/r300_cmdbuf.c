/*
Copyright (C) The Weather Channel, Inc.  2002.  All Rights Reserved.

The Weather Channel (TM) funded Tungsten Graphics to develop the
initial release of the Radeon 8500 driver under the XFree86 license.
This notice must be preserved.

Permission is hereby granted, free of charge, to any person obtaining
a copy of this software and associated documentation files (the
"Software"), to deal in the Software without restriction, including
without limitation the rights to use, copy, modify, merge, publish,
distribute, sublicense, and/or sell copies of the Software, and to
permit persons to whom the Software is furnished to do so, subject to
the following conditions:

The above copyright notice and this permission notice (including the
next paragraph) shall be included in all copies or substantial
portions of the Software.

THE SOFTWARE IS PROVIDED "AS IS", WITHOUT WARRANTY OF ANY KIND,
EXPRESS OR IMPLIED, INCLUDING BUT NOT LIMITED TO THE WARRANTIES OF
MERCHANTABILITY, FITNESS FOR A PARTICULAR PURPOSE AND NONINFRINGEMENT.
IN NO EVENT SHALL THE COPYRIGHT OWNER(S) AND/OR ITS SUPPLIERS BE
LIABLE FOR ANY CLAIM, DAMAGES OR OTHER LIABILITY, WHETHER IN AN ACTION
OF CONTRACT, TORT OR OTHERWISE, ARISING FROM, OUT OF OR IN CONNECTION
WITH THE SOFTWARE OR THE USE OR OTHER DEALINGS IN THE SOFTWARE.

**************************************************************************/

/**
 * \file
 *
 * \author Nicolai Haehnle <prefect_@gmx.net>
 */

#include "glheader.h"
#include "state.h"
#include "imports.h"
#include "macros.h"
#include "context.h"
#include "swrast/swrast.h"
#include "simple_list.h"

#include "drm.h"
#include "radeon_drm.h"

#include "radeon_ioctl.h"
#include "r300_context.h"
#include "r300_ioctl.h"
#include "radeon_reg.h"
#include "r300_reg.h"
#include "r300_cmdbuf.h"
#include "r300_emit.h"
#include "r300_state.h"

// Set this to 1 for extremely verbose debugging of command buffers
#define DEBUG_CMDBUF		0

/**
 * Send the current command buffer via ioctl to the hardware.
 */
int r300FlushCmdBufLocked(r300ContextPtr r300, const char *caller)
{
	int ret;
	int i;
	drm_radeon_cmd_buffer_t cmd;
	int start;

	if (r300->radeon.lost_context) {
		start = 0;
		r300->radeon.lost_context = GL_FALSE;
	} else
		start = r300->cmdbuf.count_reemit;

	if (RADEON_DEBUG & DEBUG_IOCTL) {
		fprintf(stderr, "%s from %s - %i cliprects\n",
			__FUNCTION__, caller, r300->radeon.numClipRects);

		if (DEBUG_CMDBUF && RADEON_DEBUG & DEBUG_VERBOSE)
			for (i = start; i < r300->cmdbuf.count_used; ++i)
				fprintf(stderr, "%d: %08x\n", i,
					r300->cmdbuf.cmd_buf[i]);
	}

	cmd.buf = (char *)(r300->cmdbuf.cmd_buf + start);
	cmd.bufsz = (r300->cmdbuf.count_used - start) * 4;

	if (r300->radeon.state.scissor.enabled) {
		cmd.nbox = r300->radeon.state.scissor.numClipRects;
		cmd.boxes =
		    (drm_clip_rect_t *) r300->radeon.state.scissor.pClipRects;
	} else {
		cmd.nbox = r300->radeon.numClipRects;
		cmd.boxes = (drm_clip_rect_t *) r300->radeon.pClipRects;
	}

	ret = drmCommandWrite(r300->radeon.dri.fd,
			      DRM_RADEON_CMDBUF, &cmd, sizeof(cmd));

	if (RADEON_DEBUG & DEBUG_SYNC) {
		fprintf(stderr, "Syncing in %s (from %s)\n\n",
			__FUNCTION__, caller);
		radeonWaitForIdleLocked(&r300->radeon);
	}

	r300->dma.nr_released_bufs = 0;
	r300->cmdbuf.count_used = 0;
	r300->cmdbuf.count_reemit = 0;

	return ret;
}

int r300FlushCmdBuf(r300ContextPtr r300, const char *caller)
{
	int ret;

	LOCK_HARDWARE(&r300->radeon);

	ret = r300FlushCmdBufLocked(r300, caller);

	UNLOCK_HARDWARE(&r300->radeon);

	if (ret) {
		fprintf(stderr, "drmRadeonCmdBuffer: %d\n", ret);
		_mesa_exit(ret);
	}

	return ret;
}

static void r300PrintStateAtom(r300ContextPtr r300, struct r300_state_atom *state)
{
	int i;
	int dwords = (*state->check) (r300, state);

	fprintf(stderr, "  emit %s %d/%d\n", state->name, dwords,
		state->cmd_size);

	if (RADEON_DEBUG & DEBUG_VERBOSE) {
		for (i = 0; i < dwords; i++) {
			fprintf(stderr, "      %s[%d]: %08x\n",
				state->name, i, state->cmd[i]);
		}
	}
}

/**
 * Emit all atoms with a dirty field equal to dirty.
 *
 * The caller must have ensured that there is enough space in the command
 * buffer.
 */
static inline void r300EmitAtoms(r300ContextPtr r300, GLboolean dirty)
{
	struct r300_state_atom *atom;
	uint32_t *dest;
	int dwords;

	dest = r300->cmdbuf.cmd_buf + r300->cmdbuf.count_used;

	/* Emit WAIT */
	*dest = cmdwait(R300_WAIT_3D | R300_WAIT_3D_CLEAN);
	dest++;
	r300->cmdbuf.count_used++;

	/* Emit cache flush */
	*dest = cmdpacket0(R300_TX_CNTL, 1);
	dest++;
	r300->cmdbuf.count_used++;

	*dest = R300_TX_FLUSH;
	dest++;
	r300->cmdbuf.count_used++;

	/* Emit END3D */
	*dest = cmdpacify();
	dest++;
	r300->cmdbuf.count_used++;

	/* Emit actual atoms */

	foreach(atom, &r300->hw.atomlist) {
		if ((atom->dirty || r300->hw.all_dirty) == dirty) {
			dwords = (*atom->check) (r300, atom);
			if (dwords) {
				if (DEBUG_CMDBUF && RADEON_DEBUG & DEBUG_STATE) {
					r300PrintStateAtom(r300, atom);
				}
				memcpy(dest, atom->cmd, dwords * 4);
				dest += dwords;
				r300->cmdbuf.count_used += dwords;
				atom->dirty = GL_FALSE;
			} else {
				if (DEBUG_CMDBUF && RADEON_DEBUG & DEBUG_STATE) {
					fprintf(stderr, "  skip state %s\n",
						atom->name);
				}
			}
		}
	}
}

/**
 * Copy dirty hardware state atoms into the command buffer.
 *
 * We also copy out clean state if we're at the start of a buffer. That makes
 * it easy to recover from lost contexts.
 */
void r300EmitState(r300ContextPtr r300)
{
	if (RADEON_DEBUG & (DEBUG_STATE | DEBUG_PRIMS))
		fprintf(stderr, "%s\n", __FUNCTION__);

	if (r300->cmdbuf.count_used && !r300->hw.is_dirty
	    && !r300->hw.all_dirty)
		return;

	/* To avoid going across the entire set of states multiple times, just check
	 * for enough space for the case of emitting all state, and inline the
	 * r300AllocCmdBuf code here without all the checks.
	 */
	r300EnsureCmdBufSpace(r300, r300->hw.max_state_size, __FUNCTION__);

	if (!r300->cmdbuf.count_used) {
		if (RADEON_DEBUG & DEBUG_STATE)
			fprintf(stderr, "Begin reemit state\n");

		r300EmitAtoms(r300, GL_FALSE);
		r300->cmdbuf.count_reemit = r300->cmdbuf.count_used;
	}

	if (RADEON_DEBUG & DEBUG_STATE)
		fprintf(stderr, "Begin dirty state\n");

	r300EmitAtoms(r300, GL_TRUE);

	assert(r300->cmdbuf.count_used < r300->cmdbuf.size);

	r300->hw.is_dirty = GL_FALSE;
	r300->hw.all_dirty = GL_FALSE;
}

#define packet0_count(ptr) (((drm_r300_cmd_header_t*)(ptr))->packet0.count)
#define vpu_count(ptr) (((drm_r300_cmd_header_t*)(ptr))->vpu.count)
#define r500fp_count(ptr) (((drm_r300_cmd_header_t*)(ptr))->r500fp.count)

static int check_always(r300ContextPtr r300, struct r300_state_atom *atom)
{
	return atom->cmd_size;
}

static int check_variable(r300ContextPtr r300, struct r300_state_atom *atom)
{
	int cnt;
	cnt = packet0_count(atom->cmd);
	return cnt ? cnt + 1 : 0;
}

static int check_vpu(r300ContextPtr r300, struct r300_state_atom *atom)
{
	int cnt;
	cnt = vpu_count(atom->cmd);
	return cnt ? (cnt * 4) + 1 : 0;
}

static int check_r500fp(r300ContextPtr r300, struct r300_state_atom *atom)
{
	int cnt;
	cnt = r500fp_count(atom->cmd);
	return cnt ? (cnt * 6) + 1 : 0;
}

static int check_r500fp_const(r300ContextPtr r300, struct r300_state_atom *atom)
{
	int cnt;
	cnt = r500fp_count(atom->cmd);
	return cnt ? (cnt * 4) + 1 : 0;
}

#define ALLOC_STATE( ATOM, CHK, SZ, IDX )				\
   do {									\
      r300->hw.ATOM.cmd_size = (SZ);					\
      r300->hw.ATOM.cmd = (uint32_t*)CALLOC((SZ) * sizeof(uint32_t));	\
      r300->hw.ATOM.name = #ATOM;					\
      r300->hw.ATOM.idx = (IDX);					\
      r300->hw.ATOM.check = check_##CHK;				\
      r300->hw.ATOM.dirty = GL_FALSE;					\
      r300->hw.max_state_size += (SZ);					\
      insert_at_tail(&r300->hw.atomlist, &r300->hw.ATOM);		\
   } while (0)
/**
 * Allocate memory for the command buffer and initialize the state atom
 * list. Note that the initial hardware state is set by r300InitState().
 */
void r300InitCmdBuf(r300ContextPtr r300)
{
	int size, mtu;
	int has_tcl = 1;
	int is_r500 = 0;

	if (!(r300->radeon.radeonScreen->chip_flags & RADEON_CHIPSET_TCL))
		has_tcl = 0;

	if (r300->radeon.radeonScreen->chip_family >= CHIP_FAMILY_RV515)
		is_r500 = 1;

	r300->hw.max_state_size = 2 + 2;	/* reserve extra space for WAIT_IDLE and tex cache flush */

	mtu = r300->radeon.glCtx->Const.MaxTextureUnits;
	if (RADEON_DEBUG & DEBUG_TEXTURE) {
		fprintf(stderr, "Using %d maximum texture units..\n", mtu);
	}

	/* Setup the atom linked list */
	make_empty_list(&r300->hw.atomlist);
	r300->hw.atomlist.name = "atom-list";

	/* Initialize state atoms */
	ALLOC_STATE(vpt, always, R300_VPT_CMDSIZE, 0);
	r300->hw.vpt.cmd[R300_VPT_CMD_0] = cmdpacket0(R300_SE_VPORT_XSCALE, 6);
	ALLOC_STATE(vap_cntl, always, 2, 0);
	r300->hw.vap_cntl.cmd[0] = cmdpacket0(R300_VAP_CNTL, 1);
	ALLOC_STATE(vte, always, 3, 0);
	r300->hw.vte.cmd[0] = cmdpacket0(R300_SE_VTE_CNTL, 2);
	ALLOC_STATE(vap_vf_max_vtx_indx, always, 3, 0);
	r300->hw.vap_vf_max_vtx_indx.cmd[0] = cmdpacket0(R300_VAP_VF_MAX_VTX_INDX, 2);
	ALLOC_STATE(vap_cntl_status, always, 2, 0);
	r300->hw.vap_cntl_status.cmd[0] = cmdpacket0(R300_VAP_CNTL_STATUS, 1);
	ALLOC_STATE(vir[0], variable, R300_VIR_CMDSIZE, 0);
	r300->hw.vir[0].cmd[R300_VIR_CMD_0] =
	    cmdpacket0(R300_VAP_INPUT_ROUTE_0_0, 1);
	ALLOC_STATE(vir[1], variable, R300_VIR_CMDSIZE, 1);
	r300->hw.vir[1].cmd[R300_VIR_CMD_0] =
	    cmdpacket0(R300_VAP_INPUT_ROUTE_1_0, 1);
	ALLOC_STATE(vic, always, R300_VIC_CMDSIZE, 0);
	r300->hw.vic.cmd[R300_VIC_CMD_0] = cmdpacket0(R300_VAP_INPUT_CNTL_0, 2);
	ALLOC_STATE(vap_psc_sgn_norm_cntl, always, 2, 0);
	r300->hw.vap_psc_sgn_norm_cntl.cmd[0] = cmdpacket0(R300_VAP_PSC_SGN_NORM_CNTL, SGN_NORM_ZERO_CLAMP_MINUS_ONE);

	if (has_tcl) {
		ALLOC_STATE(vap_clip_cntl, always, 2, 0);
		r300->hw.vap_clip_cntl.cmd[0] = cmdpacket0(R300_VAP_CLIP_CNTL, 1);
		ALLOC_STATE(vap_clip, always, 5, 0);
		r300->hw.vap_clip.cmd[0] = cmdpacket0(R300_VAP_CLIP_X_0, 4);
		ALLOC_STATE(vap_pvs_vtx_timeout_reg, always, 2, 0);
		r300->hw.vap_pvs_vtx_timeout_reg.cmd[0] = cmdpacket0(VAP_PVS_VTX_TIMEOUT_REG, 1);
	}

	ALLOC_STATE(vof, always, R300_VOF_CMDSIZE, 0);
	r300->hw.vof.cmd[R300_VOF_CMD_0] =
	    cmdpacket0(R300_VAP_OUTPUT_VTX_FMT_0, 2);

	if (has_tcl) {
		ALLOC_STATE(pvs, always, R300_PVS_CMDSIZE, 0);
		r300->hw.pvs.cmd[R300_PVS_CMD_0] =
		    cmdpacket0(R300_VAP_PVS_CNTL_1, 3);
	}

	ALLOC_STATE(gb_enable, always, 2, 0);
	r300->hw.gb_enable.cmd[0] = cmdpacket0(R300_GB_ENABLE, 1);
	ALLOC_STATE(gb_misc, always, R300_GB_MISC_CMDSIZE, 0);
	r300->hw.gb_misc.cmd[0] = cmdpacket0(R300_GB_MSPOS0, 5);
	ALLOC_STATE(txe, always, R300_TXE_CMDSIZE, 0);
	r300->hw.txe.cmd[R300_TXE_CMD_0] = cmdpacket0(R300_TX_ENABLE, 1);
	ALLOC_STATE(ga_point_s0, always, 5, 0);
	r300->hw.ga_point_s0.cmd[0] = cmdpacket0(GA_POINT_S0, 4);
	ALLOC_STATE(ga_triangle_stipple, always, 2, 0);
	r300->hw.ga_triangle_stipple.cmd[0] = cmdpacket0(GA_TRIANGLE_STIPPLE, 1);
	ALLOC_STATE(ps, always, R300_PS_CMDSIZE, 0);
	r300->hw.ps.cmd[0] = cmdpacket0(R300_GA_POINT_SIZE, 1);
	ALLOC_STATE(ga_point_minmax, always, 4, 0);
	r300->hw.ga_point_minmax.cmd[0] = cmdpacket0(R300_GA_POINT_MINMAX, 3);
	ALLOC_STATE(lcntl, always, 2, 0);
	r300->hw.lcntl.cmd[0] = cmdpacket0(GA_LINE_CNTL, 1);
	ALLOC_STATE(ga_line_stipple, always, 4, 0);
	r300->hw.ga_line_stipple.cmd[0] = cmdpacket0(R300_GA_LINE_STIPPLE_VALUE, 3);
	ALLOC_STATE(shade, always, 5, 0);
	r300->hw.shade.cmd[0] = cmdpacket0(GA_ENHANCE, 4);
	ALLOC_STATE(polygon_mode, always, 4, 0);
	r300->hw.polygon_mode.cmd[0] = cmdpacket0(GA_POLY_MODE, 3);
	ALLOC_STATE(fogp, always, 3, 0);
	r300->hw.fogp.cmd[0] = cmdpacket0(R300_RE_FOG_SCALE, 2);
	ALLOC_STATE(zbias_cntl, always, 2, 0);
	r300->hw.zbias_cntl.cmd[0] = cmdpacket0(R300_RE_ZBIAS_CNTL, 1);
	ALLOC_STATE(zbs, always, R300_ZBS_CMDSIZE, 0);
	r300->hw.zbs.cmd[R300_ZBS_CMD_0] =
	    cmdpacket0(R300_RE_ZBIAS_T_FACTOR, 4);
	ALLOC_STATE(occlusion_cntl, always, 2, 0);
	r300->hw.occlusion_cntl.cmd[0] = cmdpacket0(R300_RE_OCCLUSION_CNTL, 1);
	ALLOC_STATE(cul, always, R300_CUL_CMDSIZE, 0);
	r300->hw.cul.cmd[R300_CUL_CMD_0] = cmdpacket0(R300_RE_CULL_CNTL, 1);
	ALLOC_STATE(su_depth_scale, always, 3, 0);
	r300->hw.su_depth_scale.cmd[0] = cmdpacket0(R300_SU_DEPTH_SCALE, 2);
	ALLOC_STATE(rc, always, R300_RC_CMDSIZE, 0);
	r300->hw.rc.cmd[R300_RC_CMD_0] = cmdpacket0(R300_RS_COUNT, 2);
	if (is_r500) {
		ALLOC_STATE(ri, always, R500_RI_CMDSIZE, 0);
		r300->hw.ri.cmd[R300_RI_CMD_0] = cmdpacket0(R500_RS_IP_0, 16);
		ALLOC_STATE(rr, variable, R300_RR_CMDSIZE, 0);
		r300->hw.rr.cmd[R300_RR_CMD_0] = cmdpacket0(R500_RS_INST_0, 1);
	} else {
		ALLOC_STATE(ri, always, R300_RI_CMDSIZE, 0);
		r300->hw.ri.cmd[R300_RI_CMD_0] = cmdpacket0(R300_RS_IP_0, 8);
		ALLOC_STATE(rr, variable, R300_RR_CMDSIZE, 0);
<<<<<<< HEAD
		r300->hw.rr.cmd[R300_RR_CMD_0] = cmdpacket0(R300_RS_ROUTE_0, 1);
=======
		r300->hw.rr.cmd[R300_RR_CMD_0] = cmdpacket0(R300_RS_INST_0, 1);
>>>>>>> eff6f120
	}
	ALLOC_STATE(sc_hyperz, always, 3, 0);
	r300->hw.sc_hyperz.cmd[0] = cmdpacket0(R300_SC_HYPERZ, 2);
	ALLOC_STATE(sc_screendoor, always, 2, 0);
	r300->hw.sc_screendoor.cmd[0] = cmdpacket0(R300_SC_SCREENDOOR, 1);
	ALLOC_STATE(us_out_fmt, always, 6, 0);
	r300->hw.us_out_fmt.cmd[0] = cmdpacket0(R500_US_OUT_FMT, 5);

	if (is_r500) {
		ALLOC_STATE(r500fp, r500fp, R300_FPI_CMDSIZE, 0);
		r300->hw.r500fp.cmd[R300_FPI_CMD_0] = cmdr500fp(0, 0, 0, 0);
		ALLOC_STATE(r500fp_const, r500fp_const, R300_FPP_CMDSIZE, 0);
		r300->hw.r500fp_const.cmd[R300_FPI_CMD_0] = cmdr500fp(0, 0, 1, 0);
	} else {
		ALLOC_STATE(fp, always, R300_FP_CMDSIZE, 0);
		r300->hw.fp.cmd[R300_FP_CMD_0] = cmdpacket0(R300_PFS_CNTL_0, 3);
		r300->hw.fp.cmd[R300_FP_CMD_1] = cmdpacket0(R300_PFS_NODE_0, 4);
		ALLOC_STATE(fpt, variable, R300_FPT_CMDSIZE, 0);
		r300->hw.fpt.cmd[R300_FPT_CMD_0] = cmdpacket0(R300_PFS_TEXI_0, 0);

		ALLOC_STATE(fpi[0], variable, R300_FPI_CMDSIZE, 0);
		r300->hw.fpi[0].cmd[R300_FPI_CMD_0] = cmdpacket0(R300_PFS_INSTR0_0, 1);
		ALLOC_STATE(fpi[1], variable, R300_FPI_CMDSIZE, 1);
		r300->hw.fpi[1].cmd[R300_FPI_CMD_0] = cmdpacket0(R300_PFS_INSTR1_0, 1);
		ALLOC_STATE(fpi[2], variable, R300_FPI_CMDSIZE, 2);
		r300->hw.fpi[2].cmd[R300_FPI_CMD_0] = cmdpacket0(R300_PFS_INSTR2_0, 1);
		ALLOC_STATE(fpi[3], variable, R300_FPI_CMDSIZE, 3);
		r300->hw.fpi[3].cmd[R300_FPI_CMD_0] = cmdpacket0(R300_PFS_INSTR3_0, 1);
		ALLOC_STATE(fpp, variable, R300_FPP_CMDSIZE, 0);
		r300->hw.fpp.cmd[R300_FPP_CMD_0] = cmdpacket0(R300_PFS_PARAM_0_X, 0);
	}
	ALLOC_STATE(fogs, always, R300_FOGS_CMDSIZE, 0);
	r300->hw.fogs.cmd[R300_FOGS_CMD_0] = cmdpacket0(FG_FOG_BLEND, 1);
	ALLOC_STATE(fogc, always, R300_FOGC_CMDSIZE, 0);
	r300->hw.fogc.cmd[R300_FOGC_CMD_0] = cmdpacket0(FG_FOG_COLOR_R, 3);
	ALLOC_STATE(at, always, R300_AT_CMDSIZE, 0);
	r300->hw.at.cmd[R300_AT_CMD_0] = cmdpacket0(FG_ALPHA_FUNC, 2);
	ALLOC_STATE(fg_depth_src, always, 2, 0);
	r300->hw.fg_depth_src.cmd[0] = cmdpacket0(R300_FG_DEPTH_SRC, 1);
	ALLOC_STATE(rb3d_cctl, always, 2, 0);
	r300->hw.rb3d_cctl.cmd[0] = cmdpacket0(R300_RB3D_CCTL, 1);
	ALLOC_STATE(bld, always, R300_BLD_CMDSIZE, 0);
	r300->hw.bld.cmd[R300_BLD_CMD_0] = cmdpacket0(R300_RB3D_CBLEND, 2);
	ALLOC_STATE(cmk, always, R300_CMK_CMDSIZE, 0);
	r300->hw.cmk.cmd[R300_CMK_CMD_0] = cmdpacket0(RB3D_COLOR_CHANNEL_MASK, 1);
	ALLOC_STATE(blend_color, always, 4, 0);
	r300->hw.blend_color.cmd[0] = cmdpacket0(R300_RB3D_BLEND_COLOR, 3);
	ALLOC_STATE(cb, always, R300_CB_CMDSIZE, 0);
	r300->hw.cb.cmd[R300_CB_CMD_0] = cmdpacket0(R300_RB3D_COLOROFFSET0, 1);
	r300->hw.cb.cmd[R300_CB_CMD_1] = cmdpacket0(R300_RB3D_COLORPITCH0, 1);
	ALLOC_STATE(rb3d_dither_ctl, always, 10, 0);
	r300->hw.rb3d_dither_ctl.cmd[0] = cmdpacket0(R300_RB3D_DITHER_CTL, 9);
	ALLOC_STATE(rb3d_aaresolve_ctl, always, 2, 0);
	r300->hw.rb3d_aaresolve_ctl.cmd[0] = cmdpacket0(RB3D_AARESOLVE_CTL, 1);
	ALLOC_STATE(rb3d_discard_src_pixel_lte_threshold, always, 3, 0);
	r300->hw.rb3d_discard_src_pixel_lte_threshold.cmd[0] = cmdpacket0(RB3D_DISCARD_SRC_PIXEL_LTE_THRESHOLD, 2);
	ALLOC_STATE(zs, always, R300_ZS_CMDSIZE, 0);
	r300->hw.zs.cmd[R300_ZS_CMD_0] =
	    cmdpacket0(R300_RB3D_ZSTENCIL_CNTL_0, 3);
	ALLOC_STATE(zstencil_format, always, 5, 0);
	r300->hw.zstencil_format.cmd[0] =
	    cmdpacket0(ZB_FORMAT, 4);
	ALLOC_STATE(zb, always, R300_ZB_CMDSIZE, 0);
	r300->hw.zb.cmd[R300_ZB_CMD_0] = cmdpacket0(ZB_DEPTHOFFSET, 2);
	ALLOC_STATE(zb_depthclearvalue, always, 2, 0);
	r300->hw.zb_depthclearvalue.cmd[0] = cmdpacket0(ZB_DEPTHCLEARVALUE, 1);
	ALLOC_STATE(unk4F30, always, 3, 0);
	r300->hw.unk4F30.cmd[0] = cmdpacket0(0x4F30, 2);
	ALLOC_STATE(zb_hiz_offset, always, 2, 0);
	r300->hw.zb_hiz_offset.cmd[0] = cmdpacket0(ZB_HIZ_OFFSET, 1);
	ALLOC_STATE(zb_hiz_pitch, always, 2, 0);
	r300->hw.zb_hiz_pitch.cmd[0] = cmdpacket0(ZB_HIZ_PITCH, 1);

	/* VPU only on TCL */
	if (has_tcl) {
   	        int i;
		ALLOC_STATE(vpi, vpu, R300_VPI_CMDSIZE, 0);
		r300->hw.vpi.cmd[R300_VPI_CMD_0] =
		    cmdvpu(R300_PVS_UPLOAD_PROGRAM, 0);

		ALLOC_STATE(vpp, vpu, R300_VPP_CMDSIZE, 0);
		r300->hw.vpp.cmd[R300_VPP_CMD_0] =
		    cmdvpu(R300_PVS_UPLOAD_PARAMETERS, 0);

		ALLOC_STATE(vps, vpu, R300_VPS_CMDSIZE, 0);
		r300->hw.vps.cmd[R300_VPS_CMD_0] =
		    cmdvpu(R300_PVS_UPLOAD_POINTSIZE, 1);

		if (is_r500) {
			for (i = 0; i < 6; i++) {
				ALLOC_STATE(vpucp[i], vpu, R300_VPUCP_CMDSIZE, 0);
				r300->hw.vpucp[i].cmd[R300_VPUCP_CMD_0] =
					cmdvpu(R500_PVS_UPLOAD_CLIP_PLANE0+i, 1);
			}
		} else {
			for (i = 0; i < 6; i++) {
				ALLOC_STATE(vpucp[i], vpu, R300_VPUCP_CMDSIZE, 0);
				r300->hw.vpucp[i].cmd[R300_VPUCP_CMD_0] =
					cmdvpu(R300_PVS_UPLOAD_CLIP_PLANE0+i, 1);
			}
		}
	}

	/* Textures */
	ALLOC_STATE(tex.filter, variable, mtu + 1, 0);
	r300->hw.tex.filter.cmd[R300_TEX_CMD_0] =
	    cmdpacket0(R300_TX_FILTER0_0, 0);

	ALLOC_STATE(tex.filter_1, variable, mtu + 1, 0);
	r300->hw.tex.filter_1.cmd[R300_TEX_CMD_0] =
	    cmdpacket0(R300_TX_FILTER1_0, 0);

	ALLOC_STATE(tex.size, variable, mtu + 1, 0);
	r300->hw.tex.size.cmd[R300_TEX_CMD_0] = cmdpacket0(R300_TX_SIZE_0, 0);

	ALLOC_STATE(tex.format, variable, mtu + 1, 0);
	r300->hw.tex.format.cmd[R300_TEX_CMD_0] =
	    cmdpacket0(R300_TX_FORMAT_0, 0);

	ALLOC_STATE(tex.pitch, variable, mtu + 1, 0);
	r300->hw.tex.pitch.cmd[R300_TEX_CMD_0] = cmdpacket0(R300_TX_FORMAT2_0, 0);

	ALLOC_STATE(tex.offset, variable, mtu + 1, 0);
	r300->hw.tex.offset.cmd[R300_TEX_CMD_0] =
	    cmdpacket0(R300_TX_OFFSET_0, 0);

	ALLOC_STATE(tex.chroma_key, variable, mtu + 1, 0);
	r300->hw.tex.chroma_key.cmd[R300_TEX_CMD_0] =
	    cmdpacket0(R300_TX_CHROMA_KEY_0, 0);

	ALLOC_STATE(tex.border_color, variable, mtu + 1, 0);
	r300->hw.tex.border_color.cmd[R300_TEX_CMD_0] =
	    cmdpacket0(R300_TX_BORDER_COLOR_0, 0);

	r300->hw.is_dirty = GL_TRUE;
	r300->hw.all_dirty = GL_TRUE;

	/* Initialize command buffer */
	size =
	    256 * driQueryOptioni(&r300->radeon.optionCache,
				  "command_buffer_size");
	if (size < 2 * r300->hw.max_state_size) {
		size = 2 * r300->hw.max_state_size + 65535;
	}
	if (size > 64 * 256)
		size = 64 * 256;

	if (RADEON_DEBUG & (DEBUG_IOCTL | DEBUG_DMA)) {
		fprintf(stderr, "sizeof(drm_r300_cmd_header_t)=%zd\n",
			sizeof(drm_r300_cmd_header_t));
		fprintf(stderr, "sizeof(drm_radeon_cmd_buffer_t)=%zd\n",
			sizeof(drm_radeon_cmd_buffer_t));
		fprintf(stderr,
			"Allocating %d bytes command buffer (max state is %d bytes)\n",
			size * 4, r300->hw.max_state_size * 4);
	}

	r300->cmdbuf.size = size;
	r300->cmdbuf.cmd_buf = (uint32_t *) CALLOC(size * 4);
	r300->cmdbuf.count_used = 0;
	r300->cmdbuf.count_reemit = 0;
}

/**
 * Destroy the command buffer and state atoms.
 */
void r300DestroyCmdBuf(r300ContextPtr r300)
{
	struct r300_state_atom *atom;

	FREE(r300->cmdbuf.cmd_buf);

	foreach(atom, &r300->hw.atomlist) {
		FREE(atom->cmd);
	}
}

void r300EmitBlit(r300ContextPtr rmesa,
		  GLuint color_fmt,
		  GLuint src_pitch,
		  GLuint src_offset,
		  GLuint dst_pitch,
		  GLuint dst_offset,
		  GLint srcx, GLint srcy,
		  GLint dstx, GLint dsty, GLuint w, GLuint h)
{
	drm_r300_cmd_header_t *cmd;

	if (RADEON_DEBUG & DEBUG_IOCTL)
		fprintf(stderr,
			"%s src %x/%x %d,%d dst: %x/%x %d,%d sz: %dx%d\n",
			__FUNCTION__, src_pitch, src_offset, srcx, srcy,
			dst_pitch, dst_offset, dstx, dsty, w, h);

	assert((src_pitch & 63) == 0);
	assert((dst_pitch & 63) == 0);
	assert((src_offset & 1023) == 0);
	assert((dst_offset & 1023) == 0);
	assert(w < (1 << 16));
	assert(h < (1 << 16));

	cmd = (drm_r300_cmd_header_t *) r300AllocCmdBuf(rmesa, 8, __FUNCTION__);

	cmd[0].header.cmd_type = R300_CMD_PACKET3;
	cmd[0].header.pad0 = R300_CMD_PACKET3_RAW;
	cmd[1].u = R300_CP_CMD_BITBLT_MULTI | (5 << 16);
	cmd[2].u = (RADEON_GMC_SRC_PITCH_OFFSET_CNTL |
		    RADEON_GMC_DST_PITCH_OFFSET_CNTL |
		    RADEON_GMC_BRUSH_NONE |
		    (color_fmt << 8) |
		    RADEON_GMC_SRC_DATATYPE_COLOR |
		    RADEON_ROP3_S |
		    RADEON_DP_SRC_SOURCE_MEMORY |
		    RADEON_GMC_CLR_CMP_CNTL_DIS | RADEON_GMC_WR_MSK_DIS);

	cmd[3].u = ((src_pitch / 64) << 22) | (src_offset >> 10);
	cmd[4].u = ((dst_pitch / 64) << 22) | (dst_offset >> 10);
	cmd[5].u = (srcx << 16) | srcy;
	cmd[6].u = (dstx << 16) | dsty;	/* dst */
	cmd[7].u = (w << 16) | h;
}

void r300EmitWait(r300ContextPtr rmesa, GLuint flags)
{
	drm_r300_cmd_header_t *cmd;

	assert(!(flags & ~(R300_WAIT_2D | R300_WAIT_3D)));

	cmd = (drm_r300_cmd_header_t *) r300AllocCmdBuf(rmesa, 1, __FUNCTION__);
	cmd[0].u = 0;
	cmd[0].wait.cmd_type = R300_CMD_WAIT;
	cmd[0].wait.flags = flags;
}<|MERGE_RESOLUTION|>--- conflicted
+++ resolved
@@ -402,11 +402,7 @@
 		ALLOC_STATE(ri, always, R300_RI_CMDSIZE, 0);
 		r300->hw.ri.cmd[R300_RI_CMD_0] = cmdpacket0(R300_RS_IP_0, 8);
 		ALLOC_STATE(rr, variable, R300_RR_CMDSIZE, 0);
-<<<<<<< HEAD
-		r300->hw.rr.cmd[R300_RR_CMD_0] = cmdpacket0(R300_RS_ROUTE_0, 1);
-=======
 		r300->hw.rr.cmd[R300_RR_CMD_0] = cmdpacket0(R300_RS_INST_0, 1);
->>>>>>> eff6f120
 	}
 	ALLOC_STATE(sc_hyperz, always, 3, 0);
 	r300->hw.sc_hyperz.cmd[0] = cmdpacket0(R300_SC_HYPERZ, 2);
