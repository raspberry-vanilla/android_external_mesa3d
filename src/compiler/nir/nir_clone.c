/*
 * Copyright © 2015 Red Hat
 *
 * Permission is hereby granted, free of charge, to any person obtaining a
 * copy of this software and associated documentation files (the "Software"),
 * to deal in the Software without restriction, including without limitation
 * the rights to use, copy, modify, merge, publish, distribute, sublicense,
 * and/or sell copies of the Software, and to permit persons to whom the
 * Software is furnished to do so, subject to the following conditions:
 *
 * The above copyright notice and this permission notice (including the next
 * paragraph) shall be included in all copies or substantial portions of the
 * Software.
 *
 * THE SOFTWARE IS PROVIDED "AS IS", WITHOUT WARRANTY OF ANY KIND, EXPRESS OR
 * IMPLIED, INCLUDING BUT NOT LIMITED TO THE WARRANTIES OF MERCHANTABILITY,
 * FITNESS FOR A PARTICULAR PURPOSE AND NONINFRINGEMENT.  IN NO EVENT SHALL
 * THE AUTHORS OR COPYRIGHT HOLDERS BE LIABLE FOR ANY CLAIM, DAMAGES OR OTHER
 * LIABILITY, WHETHER IN AN ACTION OF CONTRACT, TORT OR OTHERWISE, ARISING
 * FROM, OUT OF OR IN CONNECTION WITH THE SOFTWARE OR THE USE OR OTHER DEALINGS
 * IN THE SOFTWARE.
 */

#include "nir.h"
#include "nir_control_flow_private.h"

/* Secret Decoder Ring:
 *   clone_foo():
 *        Allocate and clone a foo.
 *   __clone_foo():
 *        Clone body of foo (ie. parent class, embedded struct, etc)
 */

typedef struct {
   /* True if we are cloning an entire shader. */
   bool global_clone;

   /* maps orig ptr -> cloned ptr: */
   struct hash_table *remap_table;

   /* List of phi sources. */
   struct list_head phi_srcs;

   /* new shader object, used as memctx for just about everything else: */
   nir_shader *ns;
} clone_state;

static void
init_clone_state(clone_state *state, bool global)
{
   state->global_clone = global;
   state->remap_table = _mesa_hash_table_create(NULL, _mesa_hash_pointer,
                                                _mesa_key_pointer_equal);
   list_inithead(&state->phi_srcs);
}

static void
free_clone_state(clone_state *state)
{
   _mesa_hash_table_destroy(state->remap_table, NULL);
}

static inline void *
_lookup_ptr(clone_state *state, const void *ptr, bool global)
{
   struct hash_entry *entry;

   if (!ptr)
      return NULL;

   if (!state->global_clone && global)
      return (void *)ptr;

   entry = _mesa_hash_table_search(state->remap_table, ptr);
   assert(entry && "Failed to find pointer!");
   if (!entry)
      return NULL;

   return entry->data;
}

static void
add_remap(clone_state *state, void *nptr, const void *ptr)
{
   _mesa_hash_table_insert(state->remap_table, ptr, nptr);
}

static void *
remap_local(clone_state *state, const void *ptr)
{
   return _lookup_ptr(state, ptr, false);
}

static void *
remap_global(clone_state *state, const void *ptr)
{
   return _lookup_ptr(state, ptr, true);
}

static nir_register *
remap_reg(clone_state *state, const nir_register *reg)
{
   return _lookup_ptr(state, reg, reg->is_global);
}

static nir_variable *
remap_var(clone_state *state, const nir_variable *var)
{
   return _lookup_ptr(state, var, nir_variable_is_global(var));
}

nir_constant *
nir_constant_clone(const nir_constant *c, nir_variable *nvar)
{
   nir_constant *nc = ralloc(nvar, nir_constant);

   nc->value = c->value;
   nc->num_elements = c->num_elements;
   nc->elements = ralloc_array(nvar, nir_constant *, c->num_elements);
   for (unsigned i = 0; i < c->num_elements; i++) {
      nc->elements[i] = nir_constant_clone(c->elements[i], nvar);
   }

   return nc;
}

/* NOTE: for cloning nir_variable's, bypass nir_variable_create to avoid
 * having to deal with locals and globals separately:
 */
static nir_variable *
clone_variable(clone_state *state, const nir_variable *var)
{
   nir_variable *nvar = rzalloc(state->ns, nir_variable);
   add_remap(state, nvar, var);

   nvar->type = var->type;
   nvar->name = ralloc_strdup(nvar, var->name);
   nvar->data = var->data;
   nvar->num_state_slots = var->num_state_slots;
   nvar->state_slots = ralloc_array(nvar, nir_state_slot, var->num_state_slots);
   memcpy(nvar->state_slots, var->state_slots,
          var->num_state_slots * sizeof(nir_state_slot));
   if (var->constant_initializer) {
      nvar->constant_initializer =
         nir_constant_clone(var->constant_initializer, nvar);
   }
   nvar->interface_type = var->interface_type;

   return nvar;
}

/* clone list of nir_variable: */
static void
clone_var_list(clone_state *state, struct exec_list *dst,
               const struct exec_list *list)
{
   exec_list_make_empty(dst);
   foreach_list_typed(nir_variable, var, node, list) {
      nir_variable *nvar = clone_variable(state, var);
      exec_list_push_tail(dst, &nvar->node);
   }
}

/* NOTE: for cloning nir_register's, bypass nir_global/local_reg_create()
 * to avoid having to deal with locals and globals separately:
 */
static nir_register *
clone_register(clone_state *state, const nir_register *reg)
{
   nir_register *nreg = rzalloc(state->ns, nir_register);
   add_remap(state, nreg, reg);

   nreg->num_components = reg->num_components;
   nreg->num_array_elems = reg->num_array_elems;
   nreg->index = reg->index;
   nreg->name = ralloc_strdup(nreg, reg->name);
   nreg->is_global = reg->is_global;
   nreg->is_packed = reg->is_packed;

   /* reconstructing uses/defs/if_uses handled by nir_instr_insert() */
   list_inithead(&nreg->uses);
   list_inithead(&nreg->defs);
   list_inithead(&nreg->if_uses);

   return nreg;
}

/* clone list of nir_register: */
static void
clone_reg_list(clone_state *state, struct exec_list *dst,
               const struct exec_list *list)
{
   exec_list_make_empty(dst);
   foreach_list_typed(nir_register, reg, node, list) {
      nir_register *nreg = clone_register(state, reg);
      exec_list_push_tail(dst, &nreg->node);
   }
}

static void
__clone_src(clone_state *state, void *ninstr_or_if,
            nir_src *nsrc, const nir_src *src)
{
   nsrc->is_ssa = src->is_ssa;
   if (src->is_ssa) {
      nsrc->ssa = remap_local(state, src->ssa);
   } else {
      nsrc->reg.reg = remap_reg(state, src->reg.reg);
      if (src->reg.indirect) {
         nsrc->reg.indirect = ralloc(ninstr_or_if, nir_src);
         __clone_src(state, ninstr_or_if, nsrc->reg.indirect, src->reg.indirect);
      }
      nsrc->reg.base_offset = src->reg.base_offset;
   }
}

static void
__clone_dst(clone_state *state, nir_instr *ninstr,
            nir_dest *ndst, const nir_dest *dst)
{
   ndst->is_ssa = dst->is_ssa;
   if (dst->is_ssa) {
      nir_ssa_dest_init(ninstr, ndst, dst->ssa.num_components, dst->ssa.name);
      add_remap(state, &ndst->ssa, &dst->ssa);
   } else {
      ndst->reg.reg = remap_reg(state, dst->reg.reg);
      if (dst->reg.indirect) {
         ndst->reg.indirect = ralloc(ninstr, nir_src);
         __clone_src(state, ninstr, ndst->reg.indirect, dst->reg.indirect);
      }
      ndst->reg.base_offset = dst->reg.base_offset;
   }
}

static nir_deref *clone_deref(clone_state *state, const nir_deref *deref,
                              nir_instr *ninstr, nir_deref *parent);

static nir_deref_var *
clone_deref_var(clone_state *state, const nir_deref_var *dvar,
                nir_instr *ninstr)
{
   nir_variable *nvar = remap_var(state, dvar->var);
   nir_deref_var *ndvar = nir_deref_var_create(ninstr, nvar);

   if (dvar->deref.child)
      ndvar->deref.child = clone_deref(state, dvar->deref.child,
                                       ninstr, &ndvar->deref);

   return ndvar;
}

static nir_deref_array *
clone_deref_array(clone_state *state, const nir_deref_array *darr,
                  nir_instr *ninstr, nir_deref *parent)
{
   nir_deref_array *ndarr = nir_deref_array_create(parent);

   ndarr->deref.type = darr->deref.type;
   if (darr->deref.child)
      ndarr->deref.child = clone_deref(state, darr->deref.child,
                                       ninstr, &ndarr->deref);

   ndarr->deref_array_type = darr->deref_array_type;
   ndarr->base_offset = darr->base_offset;
   if (ndarr->deref_array_type == nir_deref_array_type_indirect)
      __clone_src(state, ninstr, &ndarr->indirect, &darr->indirect);

   return ndarr;
}

static nir_deref_struct *
clone_deref_struct(clone_state *state, const nir_deref_struct *dstr,
                   nir_instr *ninstr, nir_deref *parent)
{
   nir_deref_struct *ndstr = nir_deref_struct_create(parent, dstr->index);

   ndstr->deref.type = dstr->deref.type;
   if (dstr->deref.child)
      ndstr->deref.child = clone_deref(state, dstr->deref.child,
                                       ninstr, &ndstr->deref);

   return ndstr;
}

static nir_deref *
clone_deref(clone_state *state, const nir_deref *dref,
            nir_instr *ninstr, nir_deref *parent)
{
   switch (dref->deref_type) {
   case nir_deref_type_array:
      return &clone_deref_array(state, nir_deref_as_array(dref),
                                ninstr, parent)->deref;
   case nir_deref_type_struct:
      return &clone_deref_struct(state, nir_deref_as_struct(dref),
                                 ninstr, parent)->deref;
   default:
      unreachable("bad deref type");
      return NULL;
   }
}

static nir_alu_instr *
clone_alu(clone_state *state, const nir_alu_instr *alu)
{
   nir_alu_instr *nalu = nir_alu_instr_create(state->ns, alu->op);

   __clone_dst(state, &nalu->instr, &nalu->dest.dest, &alu->dest.dest);
   nalu->dest.saturate = alu->dest.saturate;
   nalu->dest.write_mask = alu->dest.write_mask;

   for (unsigned i = 0; i < nir_op_infos[alu->op].num_inputs; i++) {
      __clone_src(state, &nalu->instr, &nalu->src[i].src, &alu->src[i].src);
      nalu->src[i].negate = alu->src[i].negate;
      nalu->src[i].abs = alu->src[i].abs;
      memcpy(nalu->src[i].swizzle, alu->src[i].swizzle,
             sizeof(nalu->src[i].swizzle));
   }

   return nalu;
}

static nir_intrinsic_instr *
clone_intrinsic(clone_state *state, const nir_intrinsic_instr *itr)
{
   nir_intrinsic_instr *nitr =
      nir_intrinsic_instr_create(state->ns, itr->intrinsic);

   unsigned num_variables = nir_intrinsic_infos[itr->intrinsic].num_variables;
   unsigned num_srcs = nir_intrinsic_infos[itr->intrinsic].num_srcs;

   if (nir_intrinsic_infos[itr->intrinsic].has_dest)
      __clone_dst(state, &nitr->instr, &nitr->dest, &itr->dest);

   nitr->num_components = itr->num_components;
   memcpy(nitr->const_index, itr->const_index, sizeof(nitr->const_index));

   for (unsigned i = 0; i < num_variables; i++) {
      nitr->variables[i] = clone_deref_var(state, itr->variables[i],
                                           &nitr->instr);
   }

   for (unsigned i = 0; i < num_srcs; i++)
      __clone_src(state, &nitr->instr, &nitr->src[i], &itr->src[i]);

   return nitr;
}

static nir_load_const_instr *
clone_load_const(clone_state *state, const nir_load_const_instr *lc)
{
   nir_load_const_instr *nlc =
      nir_load_const_instr_create(state->ns, lc->def.num_components);

   memcpy(&nlc->value, &lc->value, sizeof(nlc->value));

   add_remap(state, &nlc->def, &lc->def);

   return nlc;
}

static nir_ssa_undef_instr *
clone_ssa_undef(clone_state *state, const nir_ssa_undef_instr *sa)
{
   nir_ssa_undef_instr *nsa =
      nir_ssa_undef_instr_create(state->ns, sa->def.num_components);

   add_remap(state, &nsa->def, &sa->def);

   return nsa;
}

static nir_tex_instr *
clone_tex(clone_state *state, const nir_tex_instr *tex)
{
   nir_tex_instr *ntex = nir_tex_instr_create(state->ns, tex->num_srcs);

   ntex->sampler_dim = tex->sampler_dim;
   ntex->dest_type = tex->dest_type;
   ntex->op = tex->op;
   __clone_dst(state, &ntex->instr, &ntex->dest, &tex->dest);
   for (unsigned i = 0; i < ntex->num_srcs; i++) {
      ntex->src[i].src_type = tex->src[i].src_type;
      __clone_src(state, &ntex->instr, &ntex->src[i].src, &tex->src[i].src);
   }
   ntex->coord_components = tex->coord_components;
   ntex->is_array = tex->is_array;
   ntex->is_shadow = tex->is_shadow;
   ntex->is_new_style_shadow = tex->is_new_style_shadow;
   memcpy(ntex->const_offset, tex->const_offset, sizeof(ntex->const_offset));
   ntex->component = tex->component;
<<<<<<< HEAD
   ntex->texture_index = tex->texture_index;
   ntex->texture_array_size = tex->texture_array_size;
   if (tex->texture)
      ntex->texture = clone_deref_var(state, tex->texture, &ntex->instr);
=======

   ntex->texture_index = tex->texture_index;
   if (tex->texture)
      ntex->texture = clone_deref_var(state, tex->texture, &ntex->instr);
   ntex->texture_array_size = tex->texture_array_size;

>>>>>>> d03e5d52
   ntex->sampler_index = tex->sampler_index;
   if (tex->sampler)
      ntex->sampler = clone_deref_var(state, tex->sampler, &ntex->instr);

   return ntex;
}

static nir_phi_instr *
clone_phi(clone_state *state, const nir_phi_instr *phi, nir_block *nblk)
{
   nir_phi_instr *nphi = nir_phi_instr_create(state->ns);

   __clone_dst(state, &nphi->instr, &nphi->dest, &phi->dest);

   /* Cloning a phi node is a bit different from other instructions.  The
    * sources of phi instructions are the only time where we can use an SSA
    * def before it is defined.  In order to handle this, we just copy over
    * the sources from the old phi instruction directly and then fix them up
    * in a second pass once all the instrutions in the function have been
    * properly cloned.
    *
    * In order to ensure that the copied sources (which are the same as the
    * old phi instruction's sources for now) don't get inserted into the old
    * shader's use-def lists, we have to add the phi instruction *before* we
    * set up its sources.
    */
   nir_instr_insert_after_block(nblk, &nphi->instr);

   foreach_list_typed(nir_phi_src, src, node, &phi->srcs) {
      nir_phi_src *nsrc = ralloc(nphi, nir_phi_src);

      /* Just copy the old source for now. */
      memcpy(nsrc, src, sizeof(*src));

      /* Since we're not letting nir_insert_instr handle use/def stuff for us,
       * we have to set the parent_instr manually.  It doesn't really matter
       * when we do it, so we might as well do it here.
       */
      nsrc->src.parent_instr = &nphi->instr;

      /* Stash it in the list of phi sources.  We'll walk this list and fix up
       * sources at the very end of clone_function_impl.
       */
      list_add(&nsrc->src.use_link, &state->phi_srcs);

      exec_list_push_tail(&nphi->srcs, &nsrc->node);
   }

   return nphi;
}

static nir_jump_instr *
clone_jump(clone_state *state, const nir_jump_instr *jmp)
{
   nir_jump_instr *njmp = nir_jump_instr_create(state->ns, jmp->type);

   return njmp;
}

static nir_call_instr *
clone_call(clone_state *state, const nir_call_instr *call)
{
   nir_function *ncallee = remap_global(state, call->callee);
   nir_call_instr *ncall = nir_call_instr_create(state->ns, ncallee);

   for (unsigned i = 0; i < ncall->num_params; i++)
      ncall->params[i] = clone_deref_var(state, call->params[i], &ncall->instr);

   ncall->return_deref = clone_deref_var(state, call->return_deref,
                                         &ncall->instr);

   return ncall;
}

static nir_instr *
clone_instr(clone_state *state, const nir_instr *instr)
{
   switch (instr->type) {
   case nir_instr_type_alu:
      return &clone_alu(state, nir_instr_as_alu(instr))->instr;
   case nir_instr_type_intrinsic:
      return &clone_intrinsic(state, nir_instr_as_intrinsic(instr))->instr;
   case nir_instr_type_load_const:
      return &clone_load_const(state, nir_instr_as_load_const(instr))->instr;
   case nir_instr_type_ssa_undef:
      return &clone_ssa_undef(state, nir_instr_as_ssa_undef(instr))->instr;
   case nir_instr_type_tex:
      return &clone_tex(state, nir_instr_as_tex(instr))->instr;
   case nir_instr_type_phi:
      unreachable("Cannot clone phis with clone_instr");
   case nir_instr_type_jump:
      return &clone_jump(state, nir_instr_as_jump(instr))->instr;
   case nir_instr_type_call:
      return &clone_call(state, nir_instr_as_call(instr))->instr;
   case nir_instr_type_parallel_copy:
      unreachable("Cannot clone parallel copies");
   default:
      unreachable("bad instr type");
      return NULL;
   }
}

static nir_block *
clone_block(clone_state *state, struct exec_list *cf_list, const nir_block *blk)
{
   /* Don't actually create a new block.  Just use the one from the tail of
    * the list.  NIR guarantees that the tail of the list is a block and that
    * no two blocks are side-by-side in the IR;  It should be empty.
    */
   nir_block *nblk =
      exec_node_data(nir_block, exec_list_get_tail(cf_list), cf_node.node);
   assert(nblk->cf_node.type == nir_cf_node_block);
   assert(exec_list_is_empty(&nblk->instr_list));

   /* We need this for phi sources */
   add_remap(state, nblk, blk);

   nir_foreach_instr(blk, instr) {
      if (instr->type == nir_instr_type_phi) {
         /* Phi instructions are a bit of a special case when cloning because
          * we don't want inserting the instruction to automatically handle
          * use/defs for us.  Instead, we need to wait until all the
          * blocks/instructions are in so that we can set their sources up.
          */
         clone_phi(state, nir_instr_as_phi(instr), nblk);
      } else {
         nir_instr *ninstr = clone_instr(state, instr);
         nir_instr_insert_after_block(nblk, ninstr);
      }
   }

   return nblk;
}

static void
clone_cf_list(clone_state *state, struct exec_list *dst,
              const struct exec_list *list);

static nir_if *
clone_if(clone_state *state, struct exec_list *cf_list, const nir_if *i)
{
   nir_if *ni = nir_if_create(state->ns);

   __clone_src(state, ni, &ni->condition, &i->condition);

   nir_cf_node_insert_end(cf_list, &ni->cf_node);

   clone_cf_list(state, &ni->then_list, &i->then_list);
   clone_cf_list(state, &ni->else_list, &i->else_list);

   return ni;
}

static nir_loop *
clone_loop(clone_state *state, struct exec_list *cf_list, const nir_loop *loop)
{
   nir_loop *nloop = nir_loop_create(state->ns);

   nir_cf_node_insert_end(cf_list, &nloop->cf_node);

   clone_cf_list(state, &nloop->body, &loop->body);

   return nloop;
}

/* clone list of nir_cf_node: */
static void
clone_cf_list(clone_state *state, struct exec_list *dst,
              const struct exec_list *list)
{
   foreach_list_typed(nir_cf_node, cf, node, list) {
      switch (cf->type) {
      case nir_cf_node_block:
         clone_block(state, dst, nir_cf_node_as_block(cf));
         break;
      case nir_cf_node_if:
         clone_if(state, dst, nir_cf_node_as_if(cf));
         break;
      case nir_cf_node_loop:
         clone_loop(state, dst, nir_cf_node_as_loop(cf));
         break;
      default:
         unreachable("bad cf type");
      }
   }
}

static nir_function_impl *
clone_function_impl(clone_state *state, const nir_function_impl *fi)
{
   nir_function_impl *nfi = nir_function_impl_create_bare(state->ns);

   clone_var_list(state, &nfi->locals, &fi->locals);
   clone_reg_list(state, &nfi->registers, &fi->registers);
   nfi->reg_alloc = fi->reg_alloc;

   nfi->num_params = fi->num_params;
   nfi->params = ralloc_array(state->ns, nir_variable *, fi->num_params);
   for (unsigned i = 0; i < fi->num_params; i++) {
      nfi->params[i] = clone_variable(state, fi->params[i]);
   }
   if (fi->return_var)
      nfi->return_var = clone_variable(state, fi->return_var);

   assert(list_empty(&state->phi_srcs));

   clone_cf_list(state, &nfi->body, &fi->body);

   /* After we've cloned almost everything, we have to walk the list of phi
    * sources and fix them up.  Thanks to loops, the block and SSA value for a
    * phi source may not be defined when we first encounter it.  Instead, we
    * add it to the phi_srcs list and we fix it up here.
    */
   list_for_each_entry_safe(nir_phi_src, src, &state->phi_srcs, src.use_link) {
      src->pred = remap_local(state, src->pred);
      assert(src->src.is_ssa);
      src->src.ssa = remap_local(state, src->src.ssa);

      /* Remove from this list and place in the uses of the SSA def */
      list_del(&src->src.use_link);
      list_addtail(&src->src.use_link, &src->src.ssa->uses);
   }
   assert(list_empty(&state->phi_srcs));

   /* All metadata is invalidated in the cloning process */
   nfi->valid_metadata = 0;

   return nfi;
}

nir_function_impl *
nir_function_impl_clone(const nir_function_impl *fi)
{
   clone_state state;
   init_clone_state(&state, false);

   /* We use the same shader */
   state.ns = fi->function->shader;

   nir_function_impl *nfi = clone_function_impl(&state, fi);

   free_clone_state(&state);

   return nfi;
}

static nir_function *
clone_function(clone_state *state, const nir_function *fxn, nir_shader *ns)
{
   assert(ns == state->ns);
   nir_function *nfxn = nir_function_create(ns, fxn->name);

   /* Needed for call instructions */
   add_remap(state, nfxn, fxn);

   nfxn->num_params = fxn->num_params;
   nfxn->params = ralloc_array(state->ns, nir_parameter, fxn->num_params);
   memcpy(nfxn->params, fxn->params, sizeof(nir_parameter) * fxn->num_params);

   nfxn->return_type = fxn->return_type;

   /* At first glance, it looks like we should clone the function_impl here.
    * However, call instructions need to be able to reference at least the
    * function and those will get processed as we clone the function_impl's.
    * We stop here and do function_impls as a second pass.
    */

   return nfxn;
}

nir_shader *
nir_shader_clone(void *mem_ctx, const nir_shader *s)
{
   clone_state state;
   init_clone_state(&state, true);

   nir_shader *ns = nir_shader_create(mem_ctx, s->stage, s->options);
   state.ns = ns;

   clone_var_list(&state, &ns->uniforms, &s->uniforms);
   clone_var_list(&state, &ns->inputs,   &s->inputs);
   clone_var_list(&state, &ns->outputs,  &s->outputs);
   clone_var_list(&state, &ns->shared,   &s->shared);
   clone_var_list(&state, &ns->globals,  &s->globals);
   clone_var_list(&state, &ns->system_values, &s->system_values);

   /* Go through and clone functions */
   foreach_list_typed(nir_function, fxn, node, &s->functions)
      clone_function(&state, fxn, ns);

   /* Only after all functions are cloned can we clone the actual function
    * implementations.  This is because nir_call_instr's need to reference the
    * functions of other functions and we don't know what order the functions
    * will have in the list.
    */
   nir_foreach_function(s, fxn) {
      nir_function *nfxn = remap_global(&state, fxn);
      nfxn->impl = clone_function_impl(&state, fxn->impl);
      nfxn->impl->function = nfxn;
   }

   clone_reg_list(&state, &ns->registers, &s->registers);
   ns->reg_alloc = s->reg_alloc;

   ns->info = s->info;
   ns->info.name = ralloc_strdup(ns, ns->info.name);
   if (ns->info.label)
      ns->info.label = ralloc_strdup(ns, ns->info.label);

   ns->num_inputs = s->num_inputs;
   ns->num_uniforms = s->num_uniforms;
   ns->num_outputs = s->num_outputs;
   ns->num_shared = s->num_shared;

   free_clone_state(&state);

   return ns;
}<|MERGE_RESOLUTION|>--- conflicted
+++ resolved
@@ -388,19 +388,12 @@
    ntex->is_new_style_shadow = tex->is_new_style_shadow;
    memcpy(ntex->const_offset, tex->const_offset, sizeof(ntex->const_offset));
    ntex->component = tex->component;
-<<<<<<< HEAD
-   ntex->texture_index = tex->texture_index;
-   ntex->texture_array_size = tex->texture_array_size;
-   if (tex->texture)
-      ntex->texture = clone_deref_var(state, tex->texture, &ntex->instr);
-=======
 
    ntex->texture_index = tex->texture_index;
    if (tex->texture)
       ntex->texture = clone_deref_var(state, tex->texture, &ntex->instr);
    ntex->texture_array_size = tex->texture_array_size;
 
->>>>>>> d03e5d52
    ntex->sampler_index = tex->sampler_index;
    if (tex->sampler)
       ntex->sampler = clone_deref_var(state, tex->sampler, &ntex->instr);
