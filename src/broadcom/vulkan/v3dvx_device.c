--- conflicted
+++ resolved
@@ -195,22 +195,6 @@
       break;
    }
 
-<<<<<<< HEAD
-   /* For some texture formats, when clamping to transparent black border the
-    * CTS expects alpha to be set to 1 instead of 0, but the border color mode
-    * will take priority over the texture state swizzle, so the only way to
-    * fix that is to apply a swizzle in the shader. Here we keep track of
-    * whether we are activating that mode and we will decide if we need to
-    * activate the texture swizzle lowering in the shader key at compile time
-    * depending on the actual texture format.
-    */
-   if ((pCreateInfo->addressModeU == VK_SAMPLER_ADDRESS_MODE_CLAMP_TO_BORDER ||
-        pCreateInfo->addressModeV == VK_SAMPLER_ADDRESS_MODE_CLAMP_TO_BORDER ||
-        pCreateInfo->addressModeW == VK_SAMPLER_ADDRESS_MODE_CLAMP_TO_BORDER) &&
-       border_color_mode == V3D_BORDER_COLOR_0000) {
-      sampler->clamp_to_transparent_black_border = true;
-   }
-
    for (uint8_t plane = 0; plane < sampler->plane_count; plane++) {
       v3dvx_pack(sampler->sampler_states[plane], SAMPLER_STATE, s) {
          if (pCreateInfo->anisotropyEnable) {
@@ -222,18 +206,6 @@
             else if (pCreateInfo->maxAnisotropy > 2)
                s.maximum_anisotropy = 1;
          }
-=======
-   v3dvx_pack(sampler->sampler_state, SAMPLER_STATE, s) {
-      if (pCreateInfo->anisotropyEnable) {
-         s.anisotropy_enable = true;
-         if (pCreateInfo->maxAnisotropy > 8)
-            s.maximum_anisotropy = 3;
-         else if (pCreateInfo->maxAnisotropy > 4)
-            s.maximum_anisotropy = 2;
-         else if (pCreateInfo->maxAnisotropy > 2)
-            s.maximum_anisotropy = 1;
-      }
->>>>>>> 276f31c6
 
          s.border_color_mode = border_color_mode;
 
